%% The contents of this file are subject to the Mozilla Public License
%% Version 1.1 (the "License"); you may not use this file except in
%% compliance with the License. You may obtain a copy of the License at
%% http://www.mozilla.org/MPL/
%%
%% Software distributed under the License is distributed on an "AS IS"
%% basis, WITHOUT WARRANTY OF ANY KIND, either express or implied. See the
%% License for the specific language governing rights and limitations
%% under the License.
%%
%% The Original Code is RabbitMQ.
%%
%% The Initial Developer of the Original Code is GoPivotal, Inc.
%% Copyright (c) 2011-2016 Pivotal Software, Inc.  All rights reserved.
%%

-module(vhost_SUITE).

-include_lib("common_test/include/ct.hrl").
-include_lib("amqp_client/include/amqp_client.hrl").
-include_lib("eunit/include/eunit.hrl").

-compile(export_all).

all() ->
    [
     {group, cluster_size_1_network},
     {group, cluster_size_2_network},
     {group, cluster_size_1_direct},
     {group, cluster_size_2_direct}
    ].

groups() ->
    ClusterSize1Tests = [
        single_node_vhost_deletion_forces_connection_closure,
        vhost_failure_forces_connection_closure,
        dead_vhost_connection_refused
    ],
    ClusterSize2Tests = [
        cluster_vhost_deletion_forces_connection_closure,
        vhost_failure_forces_connection_closure,
        dead_vhost_connection_refused,
        vhost_failure_forces_connection_closure_on_failure_node,
        dead_vhost_connection_refused_on_failure_node,
        node_starts_with_dead_vhosts,
        node_starts_with_dead_vhosts_and_ignore_slaves
    ],
    [
      {cluster_size_1_network, [], ClusterSize1Tests},
      {cluster_size_2_network, [], ClusterSize2Tests},
      {cluster_size_1_direct, [], ClusterSize1Tests},
      {cluster_size_2_direct, [], ClusterSize2Tests}
    ].

suite() ->
    [
      %% If a test hangs, no need to wait for 30 minutes.
      {timetrap, {minutes, 8}}
    ].

%% see partitions_SUITE
-define(DELAY, 9000).

%% -------------------------------------------------------------------
%% Testsuite setup/teardown.
%% -------------------------------------------------------------------

init_per_suite(Config) ->
    rabbit_ct_helpers:log_environment(),
    rabbit_ct_helpers:run_setup_steps(Config, [
                                               fun rabbit_ct_broker_helpers:enable_dist_proxy_manager/1
                                              ]).

end_per_suite(Config) ->
    rabbit_ct_helpers:run_teardown_steps(Config).

init_per_group(cluster_size_1_network, Config) ->
    Config1 = rabbit_ct_helpers:set_config(Config, [{connection_type, network}]),
    init_per_multinode_group(cluster_size_1_network, Config1, 1);
init_per_group(cluster_size_2_network, Config) ->
    Config1 = rabbit_ct_helpers:set_config(Config, [{connection_type, network}]),
    init_per_multinode_group(cluster_size_2_network, Config1, 2);
init_per_group(cluster_size_1_direct, Config) ->
    Config1 = rabbit_ct_helpers:set_config(Config, [{connection_type, direct}]),
    init_per_multinode_group(cluster_size_1_direct, Config1, 1);
init_per_group(cluster_size_2_direct, Config) ->
    Config1 = rabbit_ct_helpers:set_config(Config, [{connection_type, direct}]),
    init_per_multinode_group(cluster_size_2_direct, Config1, 2).

init_per_multinode_group(Group, Config, NodeCount) ->
    Suffix = rabbit_ct_helpers:testcase_absname(Config, "", "-"),
    Config1 = rabbit_ct_helpers:set_config(Config, [
                                                    {rmq_nodes_count, NodeCount},
                                                    {rmq_nodename_suffix, Suffix}
      ]),

    rabbit_ct_helpers:run_steps(Config1,
      rabbit_ct_broker_helpers:setup_steps() ++
      rabbit_ct_client_helpers:setup_steps()).

end_per_group(_Group, Config) ->
    rabbit_ct_helpers:run_steps(Config,
      rabbit_ct_client_helpers:teardown_steps() ++
      rabbit_ct_broker_helpers:teardown_steps()).

init_per_testcase(Testcase, Config) ->
    rabbit_ct_helpers:testcase_started(Config, Testcase),
    clear_all_connection_tracking_tables(Config),
    Config.

end_per_testcase(Testcase, Config) ->
    VHost1 = <<"vhost1">>,
    VHost2 = <<"vhost2">>,
    case Testcase of
        cluster_vhost_deletion_forces_connection_closure -> ok;
        single_node_vhost_deletion_forces_connection_closure -> ok;
        _ ->
            ok = rabbit_ct_broker_helpers:delete_vhost(Config, VHost2)
    end,
    ok = rabbit_ct_broker_helpers:delete_vhost(Config, VHost1),
    clear_all_connection_tracking_tables(Config),
    rabbit_ct_helpers:testcase_finished(Config, Testcase).

clear_all_connection_tracking_tables(Config) ->
    [rabbit_ct_broker_helpers:rpc(Config,
        N,
        rabbit_connection_tracking,
        clear_tracked_connection_tables_for_this_node,
        []) || N <- rabbit_ct_broker_helpers:get_node_configs(Config, nodename)].

%% -------------------------------------------------------------------
%% Test cases.
%% -------------------------------------------------------------------
single_node_vhost_deletion_forces_connection_closure(Config) ->
    VHost1 = <<"vhost1">>,
    VHost2 = <<"vhost2">>,

    set_up_vhost(Config, VHost1),
    set_up_vhost(Config, VHost2),

    ?assertEqual(0, count_connections_in(Config, VHost1)),
    ?assertEqual(0, count_connections_in(Config, VHost2)),

    [Conn1] = open_connections(Config, [{0, VHost1}]),
    ?assertEqual(1, count_connections_in(Config, VHost1)),

    [_Conn2] = open_connections(Config, [{0, VHost2}]),
    ?assertEqual(1, count_connections_in(Config, VHost2)),

    rabbit_ct_broker_helpers:delete_vhost(Config, VHost2),
    timer:sleep(200),
    ?assertEqual(0, count_connections_in(Config, VHost2)),

    close_connections([Conn1]),
    ?assertEqual(0, count_connections_in(Config, VHost1)).

vhost_failure_forces_connection_closure(Config) ->
    VHost1 = <<"vhost1">>,
    VHost2 = <<"vhost2">>,

    set_up_vhost(Config, VHost1),
    set_up_vhost(Config, VHost2),

    ?assertEqual(0, count_connections_in(Config, VHost1)),
    ?assertEqual(0, count_connections_in(Config, VHost2)),

    [Conn1] = open_connections(Config, [{0, VHost1}]),
    ?assertEqual(1, count_connections_in(Config, VHost1)),

    [_Conn2] = open_connections(Config, [{0, VHost2}]),
    ?assertEqual(1, count_connections_in(Config, VHost2)),

    rabbit_ct_broker_helpers:force_vhost_failure(Config, VHost2),
    timer:sleep(200),
    ?assertEqual(0, count_connections_in(Config, VHost2)),

    close_connections([Conn1]),
    ?assertEqual(0, count_connections_in(Config, VHost1)).

dead_vhost_connection_refused(Config) ->
    VHost1 = <<"vhost1">>,
    VHost2 = <<"vhost2">>,

    set_up_vhost(Config, VHost1),
    set_up_vhost(Config, VHost2),

    ?assertEqual(0, count_connections_in(Config, VHost1)),
    ?assertEqual(0, count_connections_in(Config, VHost2)),

    rabbit_ct_broker_helpers:force_vhost_failure(Config, VHost2),
    timer:sleep(200),

    [_Conn1] = open_connections(Config, [{0, VHost1}]),
    ?assertEqual(1, count_connections_in(Config, VHost1)),

    [_Conn2] = open_connections(Config, [{0, VHost2}]),
    ?assertEqual(0, count_connections_in(Config, VHost2)),

    expect_that_client_connection_is_rejected(Config, 0, VHost2).


vhost_failure_forces_connection_closure_on_failure_node(Config) ->
    VHost1 = <<"vhost1">>,
    VHost2 = <<"vhost2">>,

    set_up_vhost(Config, VHost1),
    set_up_vhost(Config, VHost2),

    ?assertEqual(0, count_connections_in(Config, VHost1)),
    ?assertEqual(0, count_connections_in(Config, VHost2)),

    [Conn1] = open_connections(Config, [{0, VHost1}]),
    ?assertEqual(1, count_connections_in(Config, VHost1)),

    [_Conn20] = open_connections(Config, [{0, VHost2}]),
    [_Conn21] = open_connections(Config, [{1, VHost2}]),
    ?assertEqual(2, count_connections_in(Config, VHost2)),

    rabbit_ct_broker_helpers:force_vhost_failure(Config, 0, VHost2),
    timer:sleep(200),
    %% Vhost2 connection on node 1 is still alive
    ?assertEqual(1, count_connections_in(Config, VHost2)),
    %% Vhost1 connection on node 0 is still alive
    ?assertEqual(1, count_connections_in(Config, VHost1)),

    close_connections([Conn1]),
    ?assertEqual(0, count_connections_in(Config, VHost1)).

dead_vhost_connection_refused_on_failure_node(Config) ->
    VHost1 = <<"vhost1">>,
    VHost2 = <<"vhost2">>,

    set_up_vhost(Config, VHost1),
    set_up_vhost(Config, VHost2),

    ?assertEqual(0, count_connections_in(Config, VHost1)),
    ?assertEqual(0, count_connections_in(Config, VHost2)),

    rabbit_ct_broker_helpers:force_vhost_failure(Config, 0, VHost2),
    timer:sleep(200),
    %% Can open connections to vhost1 on node 0 and 1
    [_Conn10] = open_connections(Config, [{0, VHost1}]),
    ?assertEqual(1, count_connections_in(Config, VHost1)),
    [_Conn11] = open_connections(Config, [{1, VHost1}]),
    ?assertEqual(2, count_connections_in(Config, VHost1)),

    %% Connection on vhost2 on node 0 is refused
    [_Conn20] = open_connections(Config, [{0, VHost2}]),
    ?assertEqual(0, count_connections_in(Config, VHost2)),

    expect_that_client_connection_is_rejected(Config, 0, VHost2),

    %% Can open connections to vhost2 on node 1
    [_Conn21] = open_connections(Config, [{1, VHost2}]),
<<<<<<< HEAD
    ?assertEqual(1, count_connections_in(Config, VHost2)).
=======
    ?assertEqual(1, count_connections_in(Config, VHost2)),

    rabbit_ct_broker_helpers:delete_vhost(Config, VHost2),
    rabbit_ct_broker_helpers:delete_vhost(Config, VHost1).
>>>>>>> 843199f6

cluster_vhost_deletion_forces_connection_closure(Config) ->
    VHost1 = <<"vhost1">>,
    VHost2 = <<"vhost2">>,

    set_up_vhost(Config, VHost1),
    set_up_vhost(Config, VHost2),

    ?assertEqual(0, count_connections_in(Config, VHost1)),
    ?assertEqual(0, count_connections_in(Config, VHost2)),

    [Conn1] = open_connections(Config, [{0, VHost1}]),
    ?assertEqual(1, count_connections_in(Config, VHost1)),

    [_Conn2] = open_connections(Config, [{1, VHost2}]),
    ?assertEqual(1, count_connections_in(Config, VHost2)),

    rabbit_ct_broker_helpers:delete_vhost(Config, VHost2),
    timer:sleep(200),
    ?assertEqual(0, count_connections_in(Config, VHost2)),

    close_connections([Conn1]),
    ?assertEqual(0, count_connections_in(Config, VHost1)).

node_starts_with_dead_vhosts(Config) ->
    VHost1 = <<"vhost1">>,
    VHost2 = <<"vhost2">>,

    set_up_vhost(Config, VHost1),
    set_up_vhost(Config, VHost2),

    Conn = rabbit_ct_client_helpers:open_unmanaged_connection(Config, 1, VHost1),
    {ok, Chan} = amqp_connection:open_channel(Conn),

    QName = <<"node_starts_with_dead_vhosts-q-1">>,
    amqp_channel:call(Chan, #'queue.declare'{queue = QName, durable = true}),
    rabbit_ct_client_helpers:publish(Chan, QName, 10),

    DataStore1 = rabbit_ct_broker_helpers:rpc(
        Config, 1, rabbit_vhost, msg_store_dir_path, [VHost1]),

    rabbit_ct_broker_helpers:stop_node(Config, 1),

    file:write_file(filename:join(DataStore1, "recovery.dets"), <<"garbage">>),

    %% The node should start without a vhost
    ok = rabbit_ct_broker_helpers:start_node(Config, 1),

    timer:sleep(500),

    false = rabbit_ct_broker_helpers:rpc(Config, 1,
                rabbit_vhost_sup_sup, is_vhost_alive, [VHost1]),
    true = rabbit_ct_broker_helpers:rpc(Config, 1,
                rabbit_vhost_sup_sup, is_vhost_alive, [VHost2]).

node_starts_with_dead_vhosts_and_ignore_slaves(Config) ->
    VHost1 = <<"vhost1">>,
    VHost2 = <<"vhost2">>,

    set_up_vhost(Config, VHost1),
    set_up_vhost(Config, VHost2),

    true = rabbit_ct_broker_helpers:rpc(Config, 1,
                rabbit_vhost_sup_sup, is_vhost_alive, [VHost1]),
    true = rabbit_ct_broker_helpers:rpc(Config, 1,
                rabbit_vhost_sup_sup, is_vhost_alive, [VHost2]),

    Conn = rabbit_ct_client_helpers:open_unmanaged_connection(Config, 0, VHost1),
    {ok, Chan} = amqp_connection:open_channel(Conn),

    QName = <<"node_starts_with_dead_vhosts_and_ignore_slaves-q-0">>,
    amqp_channel:call(Chan, #'queue.declare'{queue = QName, durable = true}),
    ok = rabbit_ct_broker_helpers:rpc(Config, 0,
             rabbit_policy, set,
             [VHost1, <<"mirror">>, <<".*">>, [{<<"ha-mode">>, <<"all">>}],
              0, <<"queues">>, <<"acting-user">>]),

    %% Wait for the queue to create a slave
    timer:sleep(300),

    rabbit_ct_client_helpers:publish(Chan, QName, 10),

    {ok, Q} = rabbit_ct_broker_helpers:rpc(
                Config, 0,
                rabbit_amqqueue, lookup,
                [rabbit_misc:r(VHost1, queue, QName)], infinity),

    Node1 = rabbit_ct_broker_helpers:get_node_config(Config, 1, nodename),

    #amqqueue{sync_slave_pids = [Pid]} = Q,

    Node1 = node(Pid),

    DataStore1 = rabbit_ct_broker_helpers:rpc(
        Config, 1, rabbit_vhost, msg_store_dir_path, [VHost1]),

    rabbit_ct_broker_helpers:stop_node(Config, 1),

    file:write_file(filename:join(DataStore1, "recovery.dets"), <<"garbage">>),

    %% The node should start without a vhost
    ok = rabbit_ct_broker_helpers:start_node(Config, 1),

    timer:sleep(500),

    false = rabbit_ct_broker_helpers:rpc(Config, 1,
                rabbit_vhost_sup_sup, is_vhost_alive, [VHost1]),
    true = rabbit_ct_broker_helpers:rpc(Config, 1,
                rabbit_vhost_sup_sup, is_vhost_alive, [VHost2]).

%% -------------------------------------------------------------------
%% Helpers
%% -------------------------------------------------------------------

open_connections(Config, NodesAndVHosts) ->
    % Randomly select connection type
    OpenConnectionFun = case ?config(connection_type, Config) of
        network -> open_unmanaged_connection;
        direct  -> open_unmanaged_connection_direct
    end,
    Conns = lists:map(fun
      ({Node, VHost}) ->
          rabbit_ct_client_helpers:OpenConnectionFun(Config, Node,
            VHost);
      (Node) ->
          rabbit_ct_client_helpers:OpenConnectionFun(Config, Node)
      end, NodesAndVHosts),
    timer:sleep(500),
    Conns.

close_connections(Conns) ->
    lists:foreach(fun
      (Conn) ->
          rabbit_ct_client_helpers:close_connection(Conn)
      end, Conns),
    timer:sleep(500).

count_connections_in(Config, VHost) ->
    count_connections_in(Config, VHost, 0).
count_connections_in(Config, VHost, NodeIndex) ->
    timer:sleep(200),
    rabbit_ct_broker_helpers:rpc(Config, NodeIndex,
                                 rabbit_connection_tracking,
                                 count_connections_in, [VHost]).

set_up_vhost(Config, VHost) ->
    rabbit_ct_broker_helpers:add_vhost(Config, VHost),
    rabbit_ct_broker_helpers:set_full_permissions(Config, <<"guest">>, VHost),
    set_vhost_connection_limit(Config, VHost, -1).

set_vhost_connection_limit(Config, VHost, Count) ->
    set_vhost_connection_limit(Config, 0, VHost, Count).

set_vhost_connection_limit(Config, NodeIndex, VHost, Count) ->
    Node  = rabbit_ct_broker_helpers:get_node_config(
              Config, NodeIndex, nodename),
    ok = rabbit_ct_broker_helpers:control_action(
      set_vhost_limits, Node,
      ["{\"max-connections\": " ++ integer_to_list(Count) ++ "}"],
      [{"-p", binary_to_list(VHost)}]).

expect_that_client_connection_is_rejected(Config) ->
    expect_that_client_connection_is_rejected(Config, 0).

expect_that_client_connection_is_rejected(Config, NodeIndex) ->
    {error, _} =
      rabbit_ct_client_helpers:open_unmanaged_connection(Config, NodeIndex).

expect_that_client_connection_is_rejected(Config, NodeIndex, VHost) ->
    {error, _} =
      rabbit_ct_client_helpers:open_unmanaged_connection(Config, NodeIndex, VHost).<|MERGE_RESOLUTION|>--- conflicted
+++ resolved
@@ -87,7 +87,7 @@
     Config1 = rabbit_ct_helpers:set_config(Config, [{connection_type, direct}]),
     init_per_multinode_group(cluster_size_2_direct, Config1, 2).
 
-init_per_multinode_group(Group, Config, NodeCount) ->
+init_per_multinode_group(_Group, Config, NodeCount) ->
     Suffix = rabbit_ct_helpers:testcase_absname(Config, "", "-"),
     Config1 = rabbit_ct_helpers:set_config(Config, [
                                                     {rmq_nodes_count, NodeCount},
@@ -115,11 +115,17 @@
         cluster_vhost_deletion_forces_connection_closure -> ok;
         single_node_vhost_deletion_forces_connection_closure -> ok;
         _ ->
-            ok = rabbit_ct_broker_helpers:delete_vhost(Config, VHost2)
+            delete_vhost(Config, VHost2)
     end,
-    ok = rabbit_ct_broker_helpers:delete_vhost(Config, VHost1),
+    delete_vhost(Config, VHost1),
     clear_all_connection_tracking_tables(Config),
     rabbit_ct_helpers:testcase_finished(Config, Testcase).
+
+delete_vhost(Config, VHost) ->
+    case rabbit_ct_broker_helpers:delete_vhost(Config, VHost) of
+        ok                          -> ok;
+        {error, {no_such_vhost, _}} -> ok
+    end.
 
 clear_all_connection_tracking_tables(Config) ->
     [rabbit_ct_broker_helpers:rpc(Config,
@@ -131,6 +137,7 @@
 %% -------------------------------------------------------------------
 %% Test cases.
 %% -------------------------------------------------------------------
+
 single_node_vhost_deletion_forces_connection_closure(Config) ->
     VHost1 = <<"vhost1">>,
     VHost2 = <<"vhost2">>,
@@ -252,14 +259,10 @@
 
     %% Can open connections to vhost2 on node 1
     [_Conn21] = open_connections(Config, [{1, VHost2}]),
-<<<<<<< HEAD
-    ?assertEqual(1, count_connections_in(Config, VHost2)).
-=======
     ?assertEqual(1, count_connections_in(Config, VHost2)),
 
     rabbit_ct_broker_helpers:delete_vhost(Config, VHost2),
     rabbit_ct_broker_helpers:delete_vhost(Config, VHost1).
->>>>>>> 843199f6
 
 cluster_vhost_deletion_forces_connection_closure(Config) ->
     VHost1 = <<"vhost1">>,
@@ -387,7 +390,7 @@
       (Node) ->
           rabbit_ct_client_helpers:OpenConnectionFun(Config, Node)
       end, NodesAndVHosts),
-    timer:sleep(500),
+    timer:sleep(700),
     Conns.
 
 close_connections(Conns) ->
@@ -395,12 +398,12 @@
       (Conn) ->
           rabbit_ct_client_helpers:close_connection(Conn)
       end, Conns),
-    timer:sleep(500).
+    timer:sleep(700).
 
 count_connections_in(Config, VHost) ->
     count_connections_in(Config, VHost, 0).
 count_connections_in(Config, VHost, NodeIndex) ->
-    timer:sleep(200),
+    timer:sleep(300),
     rabbit_ct_broker_helpers:rpc(Config, NodeIndex,
                                  rabbit_connection_tracking,
                                  count_connections_in, [VHost]).
