--- conflicted
+++ resolved
@@ -600,14 +600,9 @@
                    internal_deliver(
                      WriterPid, false, ConsumerTag, DeliveryTag,
                      {QName, QPid, MsgId, true, Message})
-<<<<<<< HEAD
-      end, queue:to_list(UAMQ)),
+           end, queue:to_list(UAMQ)),
     %% No answer required - basic.recover is the newer, synchronous
     %% variant of this method
-=======
-           end, ok, UAMQ),
-    %% No answer required, apparently!
->>>>>>> dc574a8e
     {noreply, State};
 
 handle_method(#'basic.recover_async'{}, _, _State) ->
@@ -840,15 +835,10 @@
 %%----------------------------------------------------------------------------
 
 binding_action(Fun, ExchangeNameBin, QueueNameBin, RoutingKey, Arguments,
-<<<<<<< HEAD
                ReturnMethod, NoWait,
                State = #ch{ virtual_host = VHostPath,
                             reader_pid = ReaderPid }) ->
-    %% FIXME: connection exception (!) on failure?? 
-=======
-               ReturnMethod, NoWait, State = #ch{virtual_host = VHostPath}) ->
     %% FIXME: connection exception (!) on failure??
->>>>>>> dc574a8e
     %% (see rule named "failure" in spec-XML)
     %% FIXME: don't allow binding to internal exchanges -
     %% including the one named "" !
