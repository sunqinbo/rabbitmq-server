%% The contents of this file are subject to the Mozilla Public License
%% Version 1.1 (the "License"); you may not use this file except in
%% compliance with the License. You may obtain a copy of the License
%% at http://www.mozilla.org/MPL/
%%
%% Software distributed under the License is distributed on an "AS IS"
%% basis, WITHOUT WARRANTY OF ANY KIND, either express or implied. See
%% the License for the specific language governing rights and
%% limitations under the License.
%%
%% The Original Code is RabbitMQ.
%%
%% The Initial Developer of the Original Code is GoPivotal, Inc.
%% Copyright (c) 2018 Pivotal Software, Inc.  All rights reserved.
%%

-module(rabbit_quorum_queue).
-behaviour(rabbit_queue).

-export([init_state/2, handle_event/2]).
-export([declare/2, recover/1, stop/1, delete/4, delete_immediately/1]).
-export([info/1, info/2, stat/1, infos/1]).
-export([ack/4, reject/4, basic_get/6, basic_consume/9, basic_cancel/4,
         deliver/3, delivery_target/2]).
-export([qname_to_local_name/1]).
-export([purge/1]).
-export([stateless_deliver/2]).
-export([dead_letter_publish/5]).
-export([queue_name/1]).
-export([cluster_state/1, status/2]).
-export([cancel_consumer_handler/3, cancel_consumer/3]).
-export([become_leader/2, update_metrics/2]).
-export([rpc_delete_metrics/1]).
-export([format/1]).
-export([open_files/1]).
-export([add_member/3]).
-export([delete_member/3]).
-export([requeue/3]).

-include_lib("rabbit_common/include/rabbit.hrl").
-include_lib("stdlib/include/qlc.hrl").

-type ra_node_id() :: {Name :: atom(), Node :: node()}.
-type msg_id() :: non_neg_integer().
-type qmsg() :: {rabbit_types:r('queue'), pid(), msg_id(), boolean(), rabbit_types:message()}.

<<<<<<< HEAD
-spec handle_event({'ra_event', ra_node_id(), any()}, ra_fifo_client:state()) ->
                          {'internal', Correlators :: [term()], ra_fifo_client:state()} |
                          {ra_fifo:client_msg(), ra_fifo_client:state()}.
=======
-spec handle_event({'ra_event', ra_node_id(), any()}, rabbit_fifo_client:state()) ->
                          {'internal', Correlators :: [term()], rabbit_fifo_client:state()} |
                          {rabbit_fifo:client_msg(), rabbit_fifo_client:state()}.
-spec declare(rabbit_types:amqqueue()) -> {'new', rabbit_types:amqqueue(), rabbit_fifo_client:state()}.
>>>>>>> d33e49df
-spec recover([rabbit_types:amqqueue()]) -> [rabbit_types:amqqueue() |
                                             {'absent', rabbit_types:amqqueue(), atom()}].
-spec stop(rabbit_types:vhost()) -> 'ok'.
-spec delete(rabbit_types:amqqueue(), boolean(), boolean(), rabbit_types:username()) ->
                    {'ok', QLen :: non_neg_integer()}.
<<<<<<< HEAD
-spec reject(Confirm :: boolean(), rabbit_types:ctag(), [msg_id()], ra_fifo_client:state()) ->
                    {'ok', ra_fifo_client:state()}.
=======
-spec ack(rabbit_types:ctag(), [msg_id()], rabbit_fifo_client:state()) ->
                 {'ok', rabbit_fifo_client:state()}.
-spec reject(Confirm :: boolean(), rabbit_types:ctag(), [msg_id()], rabbit_fifo_client:state()) ->
                    {'ok', rabbit_fifo_client:state()}.
-spec basic_get(rabbit_types:amqqueue(), NoAck :: boolean(), rabbit_types:ctag(),
                rabbit_fifo_client:state()) ->
                       {'ok', 'empty', rabbit_fifo_client:state()} |
                       {'ok', QLen :: non_neg_integer(), qmsg(), rabbit_fifo_client:state()}.
>>>>>>> d33e49df
-spec basic_consume(rabbit_types:amqqueue(), NoAck :: boolean(), ChPid :: pid(),
                    ConsumerPrefetchCount :: non_neg_integer(), rabbit_types:ctag(),
                    ExclusiveConsume :: boolean(), Args :: rabbit_framing:amqp_table(),
                    any(), rabbit_fifo_client:state()) -> {'ok', rabbit_fifo_client:state()}.
-spec basic_cancel(rabbit_types:ctag(), ChPid :: pid(), any(), rabbit_fifo_client:state()) ->
                          {'ok', rabbit_fifo_client:state()}.
-spec stateless_deliver(ra_node_id(), rabbit_types:delivery()) -> 'ok'.
-spec deliver(Confirm :: boolean(), rabbit_types:delivery(), rabbit_fifo_client:state()) ->
                     rabbit_fifo_client:state().
-spec info(rabbit_types:amqqueue()) -> rabbit_types:infos().
-spec info(rabbit_types:amqqueue(), rabbit_types:info_keys()) -> rabbit_types:infos().
-spec infos(rabbit_types:r('queue')) -> rabbit_types:infos().
-spec stat(rabbit_types:amqqueue()) -> {'ok', non_neg_integer(), non_neg_integer()}.
-spec cluster_state(Name :: atom()) -> 'down' | 'recovering' | 'running'.
-spec status(rabbit_types:vhost(), Name :: atom()) -> rabbit_types:infos().

-define(STATISTICS_KEYS,
        [policy,
         operator_policy,
         effective_policy_definition,
         consumers,
         memory,
         state,
         garbage_collection,
         leader,
         online,
         members,
         open_files
        ]).

%%----------------------------------------------------------------------------

-spec init_state(ra_node_id(), rabbit_types:r('queue')) ->
    rabbit_fifo_client:state().
init_state({Name, _}, QName) ->
    {ok, SoftLimit} = application:get_env(rabbit, quorum_commands_soft_limit),
    {ok, #amqqueue{pid = Leader, quorum_nodes = Nodes0}} = rabbit_amqqueue:lookup(QName),
    %% Ensure the leader is listed first
    Nodes = [Leader | lists:delete(Leader, Nodes0)],
    rabbit_fifo_client:init(QName, Nodes, SoftLimit,
                            fun() -> credit_flow:block(Name), ok end,
                            fun() -> credit_flow:unblock(Name), ok end).

handle_event({ra_event, From, Evt}, FState) ->
    rabbit_fifo_client:handle_ra_event(From, Evt, FState).

-spec declare(rabbit_types:amqqueue(), node()) ->
    {'new', rabbit_types:amqqueue(), ra_fifo_client:state()}.
declare(#amqqueue{name = QName,
                  type = {_, RaName},
                  durable = Durable,
                  auto_delete = AutoDelete,
                  arguments = Arguments,
<<<<<<< HEAD
                  exclusive_owner = ExclusiveOwner,
                  options = Opts} = Q, _Node) ->
    ActingUser = maps:get(user, Opts, ?UNKNOWN_USER),
    check_invalid_arguments(QName, Arguments),
    Id = {RaName, node()},
    Nodes = rabbit_mnesia:cluster_nodes(all),
    NewQ = Q#amqqueue{pid = Id,
                      quorum_nodes = Nodes},
    _ = rabbit_amqqueue:internal_declare(NewQ, false),
    RaMachine = ra_machine(NewQ),
    case ra:start_cluster(RaName, RaMachine,
                          [{RaName, Node} || Node <- Nodes]) of
        {ok, _, _} ->
            OwnerPid = case ExclusiveOwner of
                           none -> '';
                           _ -> ExclusiveOwner
                       end,
            %% TODO does the quorum queue receive the `force_event_refresh`?
            %% what do we do with it?
            rabbit_event:notify(queue_created,
                                [{name, QName},
                                 {durable, Durable},
                                 {auto_delete, AutoDelete},
                                 {arguments, Arguments},
                                 {owner_pid, OwnerPid},
                                 {exclusive, is_pid(ExclusiveOwner)},
                                 {user_who_performed_action, ActingUser}]),
            {new, NewQ};
        {error, Error} ->
            _ = rabbit_amqqueue:internal_delete(QName, ActingUser),
            rabbit_misc:protocol_error(internal_error,
                            "Cannot declare a queue '~s' on node '~s': ~255p",
                            [rabbit_misc:rs(QName), node(), Error])
=======
                  options = Opts} = Q) ->
    ActingUser = maps:get(user, Opts, ?UNKNOWN_USER),
    check_invalid_arguments(QName, Arguments),
    check_auto_delete(Q),
    check_exclusive(Q),
    check_non_durable(Q),
    QuorumSize = get_quorum_cluster_size(Arguments),
    RaName = qname_to_rname(QName),
    Id = {RaName, node()},
    Nodes = select_quorum_nodes(QuorumSize, rabbit_mnesia:cluster_nodes(all)),
    NewQ0 = Q#amqqueue{pid = Id,
                       quorum_nodes = Nodes},
    case rabbit_amqqueue:internal_declare(NewQ0, false) of
        {created, NewQ} ->
            RaMachine = ra_machine(NewQ),
            case ra:start_cluster(RaName, RaMachine,
                                  [{RaName, Node} || Node <- Nodes]) of
                {ok, _, _} ->
                    FState = init_state(Id, QName),
                    %% TODO does the quorum queue receive the `force_event_refresh`?
                    %% what do we do with it?
                    rabbit_event:notify(queue_created,
                                        [{name, QName},
                                         {durable, Durable},
                                         {auto_delete, AutoDelete},
                                         {arguments, Arguments},
                                         {user_who_performed_action, ActingUser}]),
                    {new, NewQ, FState};
                {error, Error} ->
                    _ = rabbit_amqqueue:internal_delete(QName, ActingUser),
                    rabbit_misc:protocol_error(internal_error,
                                               "Cannot declare a queue '~s' on node '~s': ~255p",
                                               [rabbit_misc:rs(QName), node(), Error])
            end;
        {existing, _} = Ex ->
            Ex
>>>>>>> d33e49df
    end.



ra_machine(Q = #amqqueue{name = QName}) ->
    {module, rabbit_fifo,
     #{dead_letter_handler => dlx_mfa(Q),
       cancel_consumer_handler => {?MODULE, cancel_consumer, [QName]},
       become_leader_handler => {?MODULE, become_leader, [QName]},
       metrics_handler => {?MODULE, update_metrics, [QName]}}}.

cancel_consumer_handler(QName, {ConsumerTag, ChPid}, _Name) ->
    Node = node(ChPid),
    case Node == node() of
        true -> cancel_consumer(QName, ChPid, ConsumerTag);
        false -> rabbit_misc:rpc_call(Node, rabbit_quorum_queue,
                                      cancel_consumer,
                                      [QName, ChPid, ConsumerTag])
    end.

cancel_consumer(QName, ChPid, ConsumerTag) ->
    rabbit_core_metrics:consumer_deleted(ChPid, ConsumerTag, QName),
    rabbit_event:notify(consumer_deleted,
                        [{consumer_tag, ConsumerTag},
                         {channel,      ChPid},
                         {queue,        QName},
                         {user_who_performed_action, ?INTERNAL_USER}]).

become_leader(QName, Name) ->
    Fun = fun(Q1) -> Q1#amqqueue{pid = {Name, node()}} end,
    %% as this function is called synchronously when a ra node becomes leader
    %% we need to ensure there is no chance of blocking as else the ra node
    %% cannot establish it's leadership
    spawn(fun() ->
                  rabbit_misc:execute_mnesia_transaction(
                    fun() -> rabbit_amqqueue:update(QName, Fun) end),
                  case rabbit_amqqueue:lookup(QName) of
                      {ok, #amqqueue{quorum_nodes = Nodes}} ->
                          [rpc:call(Node, ?MODULE, rpc_delete_metrics, [QName])
                           || Node <- Nodes, Node =/= node()];
                      _ ->
                          ok
                  end
          end).

rpc_delete_metrics(QName) ->
    ets:delete(queue_coarse_metrics, QName),
    ets:delete(queue_metrics, QName),
    ok.

update_metrics(QName, {Name, MR, MU, M, C}) ->
    R = reductions(Name),
    rabbit_core_metrics:queue_stats(QName, MR, MU, M, R),
    Util = case C of
               0 -> 0;
               _ -> rabbit_fifo:usage(Name)
           end,
    Infos = [{consumers, C}, {consumer_utilisation, Util} | infos(QName)],
    rabbit_core_metrics:queue_stats(QName, Infos),
    rabbit_event:notify(queue_stats, Infos ++ [{name, QName},
                                               {messages, M},
                                               {messages_ready, MR},
                                               {messages_unacknowledged, MU},
                                               {reductions, R}]).

reductions(Name) ->
    try
        {reductions, R} = process_info(whereis(Name), reductions),
        R
    catch
        error:badarg ->
            0
    end.

recover(Queues) ->
    [begin
         case ra:restart_node({Name, node()}) of
             ok ->
                 % queue was restarted, good
                 ok;
             {error, Err}
               when Err == not_started orelse
                    Err == name_not_registered ->
                 % queue was never started on this node
                 % so needs to be started from scratch.
                 Machine = ra_machine(Q0),
                 RaNodes = [{Name, Node} || Node <- Nodes],
                 % TODO: should we crash the vhost here or just log the error
                 % and continue?
                 ok = ra:start_node(Name, {Name, node()},
                                    Machine, RaNodes)
         end,
         {_, Q} = rabbit_amqqueue:internal_declare(Q0, true),
         Q
     end || #amqqueue{pid = {Name, _},
                      quorum_nodes = Nodes} = Q0 <- Queues].

stop(VHost) ->
    _ = [ra:stop_node(Pid) || #amqqueue{pid = Pid} <- find_quorum_queues(VHost)],
    ok.

delete(#amqqueue{pid = {Name, _}, name = QName, quorum_nodes = QNodes},
       _IfUnused, _IfEmpty, ActingUser) ->
    %% TODO Quorum queue needs to support consumer tracking for IfUnused
    Msgs = quorum_messages(Name),
    _ = rabbit_amqqueue:internal_delete(QName, ActingUser),
    case ra:delete_cluster([{Name, Node} || Node <- QNodes], 120000) of
        {ok, {_, LeaderNode} = Leader} ->
            MRef = erlang:monitor(process, Leader),
            receive
                {'DOWN', MRef, process, _, _} ->
                    ok
            end,
            rpc:call(LeaderNode, rabbit_core_metrics, queue_deleted, [QName]),
            {ok, Msgs};
        {error, {no_more_nodes_to_try, Errs}} = Err ->
            case lists:all(fun({{error, noproc}, _}) -> true;
                              (_) -> false
                           end, Errs) of
                true ->
                    %% If all ra nodes were already down, the delete
                    %% has succeed
                    rabbit_core_metrics:queue_deleted(QName),
                    {ok, Msgs};
                false ->
                    Err
            end
    end.

delete_immediately({Name, _} = QPid) ->
    QName = queue_name(Name),
    _ = rabbit_amqqueue:internal_delete(QName, ?INTERNAL_USER),
    ok = ra:delete_node(QPid),
    rabbit_core_metrics:queue_deleted(QName),
    ok.

<<<<<<< HEAD
-spec ack(term(), rabbit_types:ctag(), [msg_id()], ra_fifo_client:state()) ->
    ra_fifo_client:state().
ack(_, CTag, MsgIds, QState0) ->
    {ok, QState} = ra_fifo_client:settle(quorum_ctag(CTag), MsgIds, QState0),
    QState.

=======
ack(CTag, MsgIds, FState) ->
    rabbit_fifo_client:settle(quorum_ctag(CTag), MsgIds, FState).
>>>>>>> d33e49df

reject(true, CTag, MsgIds, FState) ->
    rabbit_fifo_client:return(quorum_ctag(CTag), MsgIds, FState);
reject(false, CTag, MsgIds, FState) ->
    rabbit_fifo_client:discard(quorum_ctag(CTag), MsgIds, FState).

-spec basic_get(rabbit_types:amqqueue(), ChPid :: pid(), NoAck :: boolean(),
                LimiterPid :: pid(), rabbit_types:ctag(), ra_fifo_client:state()) ->
    {'ok', 'empty', ra_fifo_client:state()} |
    {'ok', QLen :: non_neg_integer(), qmsg(), ra_fifo_client:state()}.
basic_get(#amqqueue{name = QName, pid = {Name, _} = Id}, _,
          NoAck, _, CTag0, FState0) ->
    CTag = quorum_ctag(CTag0),
    Settlement = case NoAck of
                     true ->
                         settled;
                     false ->
                         unsettled
                 end,
    case rabbit_fifo_client:dequeue(CTag, Settlement, FState0) of
        {ok, empty, FState} ->
            {empty, FState};
        {ok, {MsgId, {MsgHeader, Msg}}, FState} ->
            IsDelivered = maps:is_key(delivery_count, MsgHeader),
            {ok, quorum_messages(Name), {QName, Id, MsgId, IsDelivered, Msg}, FState};
        {timeout, _} ->
            {error, timeout}
    end.

basic_consume(#amqqueue{name = QName}, NoAck, ChPid,
              ConsumerPrefetchCount, ConsumerTag, ExclusiveConsume, Args, OkMsg, FState0) ->
    %% TODO why send it before consumer is created?
    maybe_send_reply(ChPid, OkMsg),
    %% A prefetch count of 0 means no limitation, let's make it into something large for ra
    Prefetch = case ConsumerPrefetchCount of
                   0 -> 2000;
                   Other -> Other
               end,
    {ok, FState} = rabbit_fifo_client:checkout(quorum_ctag(ConsumerTag), Prefetch, FState0),
    %% TODO maybe needs to be handled by ra? how can we manage the consumer deleted?
    rabbit_core_metrics:consumer_created(ChPid, ConsumerTag, ExclusiveConsume,
                                         not NoAck, QName, ConsumerPrefetchCount, Args),
    {ok, FState}.

basic_cancel(ConsumerTag, ChPid, OkMsg, FState0) ->
    maybe_send_reply(ChPid, OkMsg),
    rabbit_fifo_client:cancel_checkout(quorum_ctag(ConsumerTag), FState0).

stateless_deliver({Name, _} = Pid, Delivery) ->
    ok = rabbit_fifo_client:untracked_enqueue(Name, [Pid],
                                          Delivery#delivery.message).

<<<<<<< HEAD
deliver(Targets, Delivery, untracked) ->
    lists:foreach(fun ({Id, _}) ->
                        rabbit_quorum_queue:stateless_deliver(Id, Delivery)
                end, Targets),
    untracked;
deliver(Targets, Delivery, QueueStates) ->
    lists:foldl(fun ({{Name, _}, _} = T, QStates) ->
                        QState = get_queue_state(T, QueueStates),
                        maps:put(Name, deliver(Delivery, QState),
                                 QStates)
                end, QueueStates, Targets).

deliver(Delivery, QState0) ->
    Corr = case Delivery#delivery.confirm of
               true -> Delivery#delivery.msg_seq_no;
               false -> undefined
           end,
    case ra_fifo_client:enqueue(Corr, Delivery#delivery.message, QState0) of
        {ok, QState} -> QState;
        {slow, QState} -> QState;
        {error, stop_sending} ->
            %% TODO
            rabbit_log:warning("STOP_SENDING in deliver ~n", []),
            QState0
    end.

get_queue_state({{Name, _} = Id, QName}, Map) ->
    try
        maps:get(Name, Map)
    catch
        error:{badkey, _} ->
            rabbit_quorum_queue:init_state(Id, QName)
    end.

delivery_target(#amqqueue{pid = QPid, name = QName}, #{quorum := S} = Acc) ->
    Acc#{?MODULE => [{QPid, QName} | S]};
delivery_target(#amqqueue{pid = QPid, name = QName}, Acc) ->
    Acc#{?MODULE => [{QPid, QName}]}.
=======
deliver(false, Delivery, FState0) ->
    rabbit_fifo_client:enqueue(Delivery#delivery.message, FState0);
deliver(true, Delivery, FState0) ->
    rabbit_fifo_client:enqueue(Delivery#delivery.msg_seq_no,
                           Delivery#delivery.message, FState0).
>>>>>>> d33e49df

info(Q) ->
    info(Q, [name, durable, auto_delete, arguments, pid, state, messages,
             messages_ready, messages_unacknowledged]).

infos(QName) ->
    case rabbit_amqqueue:lookup(QName) of
        {ok, Q} ->
            info(Q, ?STATISTICS_KEYS);
        {error, not_found} ->
            []
    end.

info(Q, Items) ->
    [{Item, i(Item, Q)} || Item <- Items].

stat(_Q) ->
    {ok, 0, 0}.  %% TODO length, consumers count

purge(Node) ->
    rabbit_fifo_client:purge(Node).

requeue(ConsumerTag, MsgIds, FState) ->
    rabbit_fifo_client:return(quorum_ctag(ConsumerTag), MsgIds, FState).

cluster_state(Name) ->
    case whereis(Name) of
        undefined -> down;
        _ ->
            case ets:lookup(ra_state, Name) of
                [{_, recover}] -> recovering;
                _ -> running
            end
    end.

status(Vhost, QueueName) ->
    %% Handle not found queues
    QName = #resource{virtual_host = Vhost, name = QueueName, kind = queue},
    RName = qname_to_local_name(QName),
    case rabbit_amqqueue:lookup(QName) of
        {ok, #amqqueue{pid = {_, Leader}, quorum_nodes = Nodes}} ->
            Info = [{leader, Leader}, {members, Nodes}],
            case ets:lookup(ra_state, RName) of
                [{_, State}] ->
                    [{local_state, State} | Info];
                [] ->
                    Info
            end;
        {error, not_found} = E ->
            E
    end.

add_member(VHost, Name, Node) ->
    QName = #resource{virtual_host = VHost, name = Name, kind = queue},
    case rabbit_amqqueue:lookup(QName) of
        {ok, #amqqueue{type = classic}} ->
            {error, classic_queue_not_supported};
        {ok, #amqqueue{quorum_nodes = QNodes} = Q} ->
            case lists:member(Node, rabbit_mnesia:cluster_nodes(running)) of
                false ->
                    {error, node_not_running};
                true ->
                    case lists:member(Node, QNodes) of
                        true ->
                            {error, already_a_member};
                        false ->
                            add_member(Q, Node)
                    end
            end;
        {error, not_found} = E ->
                    E
    end.

add_member(#amqqueue{pid = {RaName, _} = ServerRef, name = QName,
                     quorum_nodes = QNodes} = Q, Node) ->
    %% TODO parallel calls might crash this, or add a duplicate in quorum_nodes
    NodeId = {RaName, Node},
    case ra:start_node(RaName, NodeId, ra_machine(Q),
                       [{RaName, N} || N <- QNodes]) of
        ok ->
            case ra:add_node(ServerRef, NodeId) of
                {ok, _, Leader} ->
                    Fun = fun(Q1) ->
                                  Q1#amqqueue{quorum_nodes =
                                                  [Node | Q1#amqqueue.quorum_nodes],
                                              pid = Leader}
                          end,
                    rabbit_misc:execute_mnesia_transaction(
                      fun() -> rabbit_amqqueue:update(QName, Fun) end),
                    ok;
                E ->
                    %% TODO should we stop the ra process here?
                    E
            end;
        {error, _} = E ->
            E
    end.

delete_member(VHost, Name, Node) ->
    QName = #resource{virtual_host = VHost, name = Name, kind = queue},
    case rabbit_amqqueue:lookup(QName) of
        {ok, #amqqueue{type = classic}} ->
            {error, classic_queue_not_supported};
        {ok, #amqqueue{quorum_nodes = QNodes} = Q} ->
            case lists:member(Node, rabbit_mnesia:cluster_nodes(running)) of
                false ->
                    {error, node_not_running};
                true ->
                    case lists:member(Node, QNodes) of
                        false ->
                            {error, not_a_member};
                        true ->
                            delete_member(Q, Node)
                    end
            end;
        {error, not_found} = E ->
                    E
    end.

delete_member(#amqqueue{pid = {RaName, _}, name = QName}, Node) ->
    NodeId = {RaName, Node},
    case ra:leave_and_delete_node(NodeId) of
        ok ->
            Fun = fun(Q1) ->
                          Q1#amqqueue{quorum_nodes =
                                          lists:delete(Node, Q1#amqqueue.quorum_nodes)}
                  end,
            rabbit_misc:execute_mnesia_transaction(
              fun() -> rabbit_amqqueue:update(QName, Fun) end),
            ok;
        E ->
            E
    end.

%%----------------------------------------------------------------------------
dlx_mfa(#amqqueue{name = Resource} = Q) ->
    #resource{virtual_host = VHost} = Resource,
    DLX = init_dlx(args_policy_lookup(<<"dead-letter-exchange">>, fun res_arg/2, Q), Q),
    DLXRKey = args_policy_lookup(<<"dead-letter-routing-key">>, fun res_arg/2, Q),
    {?MODULE, dead_letter_publish, [VHost, DLX, DLXRKey, Q#amqqueue.name]}.

init_dlx(undefined, _Q) ->
    undefined;
init_dlx(DLX, #amqqueue{name = QName}) ->
    rabbit_misc:r(QName, exchange, DLX).

res_arg(_PolVal, ArgVal) -> ArgVal.

args_policy_lookup(Name, Resolve, Q = #amqqueue{arguments = Args}) ->
    AName = <<"x-", Name/binary>>,
    case {rabbit_policy:get(Name, Q), rabbit_misc:table_lookup(Args, AName)} of
        {undefined, undefined}       -> undefined;
        {undefined, {_Type, Val}}    -> Val;
        {Val,       undefined}       -> Val;
        {PolVal,    {_Type, ArgVal}} -> Resolve(PolVal, ArgVal)
    end.

dead_letter_publish(_, undefined, _, _, _) ->
    ok;
dead_letter_publish(VHost, X, RK, QName, ReasonMsgs) ->
    rabbit_vhost_dead_letter:publish(VHost, X, RK, QName, ReasonMsgs).

%% TODO escape hack
%% TODO: avoid exhausting the atom table.
%% One option for this is to have a reusable set of queue names (or rather
%% ra_ cluster names) that can be re-used - these would bear no resemblence
%% to the queue name itself - also this means limiting the number of
%% simultaneous quorum queues the system can support.
qname_to_local_name(#resource{virtual_host = <<"/">>, name = Name}) ->
    erlang:binary_to_atom(<<"%2F_", Name/binary>>, utf8);
qname_to_local_name(#resource{virtual_host = VHost, name = Name}) ->
    erlang:binary_to_atom(<<VHost/binary, "_", Name/binary>>, utf8).

find_quorum_queues(VHost) ->
    Node = node(),
    mnesia:async_dirty(
      fun () ->
              qlc:e(qlc:q([Q || Q = #amqqueue{vhost = VH,
                                              pid  = Pid,
                                              type = {?MODULE, _}}
                                    <- mnesia:table(rabbit_durable_queue),
                                VH =:= VHost,
                                qnode(Pid) == Node]))
      end).

i(name,               #amqqueue{name               = Name}) -> Name;
i(durable,            #amqqueue{durable            = Dur}) -> Dur;
i(auto_delete,        #amqqueue{auto_delete        = AD}) -> AD;
i(arguments,          #amqqueue{arguments          = Args}) -> Args;
i(pid,                #amqqueue{pid                = {Name, _}}) -> whereis(Name);
i(messages,           #amqqueue{pid                = {Name, _}}) ->
    quorum_messages(Name);
i(messages_ready,     #amqqueue{name               = QName}) ->
    case ets:lookup(queue_coarse_metrics, QName) of
        [{_, MR, _, _, _}] ->
            MR;
        [] ->
            0
    end;
i(messages_unacknowledged, #amqqueue{name          = QName}) ->
    case ets:lookup(queue_coarse_metrics, QName) of
        [{_, _, MU, _, _}] ->
            MU;
        [] ->
            0
    end;
i(policy, Q) ->
    case rabbit_policy:name(Q) of
        none   -> '';
        Policy -> Policy
    end;
i(operator_policy, Q) ->
    case rabbit_policy:name_op(Q) of
        none   -> '';
        Policy -> Policy
    end;
i(effective_policy_definition, Q) ->
    case rabbit_policy:effective_definition(Q) of
        undefined -> [];
        Def       -> Def
    end;
i(consumers,     #amqqueue{name               = QName}) ->
    case ets:lookup(queue_metrics, QName) of
        [{_, M, _}] ->
            proplists:get_value(consumers, M, 0);
        [] ->
            0
    end;
i(memory, #amqqueue{pid = {Name, _}}) ->
    try
        {memory, M} = process_info(whereis(Name), memory),
        M
    catch
        error:badarg ->
            0
    end;
i(state, #amqqueue{pid = {Name, Node}}) ->
    %% Check against the leader or last known leader
    case rpc:call(Node, ?MODULE, cluster_state, [Name]) of
        {badrpc, _} -> down;
        State -> State
    end;
i(local_state, #amqqueue{pid = {Name, _}}) ->
    case ets:lookup(ra_state, Name) of
        [{_, State}] -> State;
        _ -> not_member
    end;
i(garbage_collection, #amqqueue{pid = {Name, _}}) ->
    try
        rabbit_misc:get_gc_info(whereis(Name))
    catch
        error:badarg ->
            []
    end;
i(members, #amqqueue{quorum_nodes = Nodes}) ->
    Nodes;
i(online, Q) -> online(Q);
i(leader, Q) -> leader(Q);
i(open_files, #amqqueue{pid = {Name, _},
                        quorum_nodes = Nodes}) ->
    {Data, _} = rpc:multicall(Nodes, rabbit_quorum_queue, open_files, [Name]),
    lists:flatten(Data);
i(_K, _Q) -> ''.

open_files(Name) ->
    case whereis(Name) of
        undefined -> {node(), 0};
        Pid -> case ets:lookup(ra_open_file_metrics, Pid) of
                   [] -> {node(), 0};
                   [{_, Count}] -> {node(), Count}
               end
    end.

leader(#amqqueue{pid = {Name, Leader}}) ->
    case is_process_alive(Name, Leader) of
        true -> Leader;
        false -> ''
    end.

online(#amqqueue{quorum_nodes = Nodes,
                 pid = {Name, _Leader}}) ->
    [Node || Node <- Nodes, is_process_alive(Name, Node)].

format(#amqqueue{quorum_nodes = Nodes} = Q) ->
    [{members, Nodes}, {online, online(Q)}, {leader, leader(Q)}].

is_process_alive(Name, Node) ->
    erlang:is_pid(rpc:call(Node, erlang, whereis, [Name])).

quorum_messages(QName) ->
    case ets:lookup(queue_coarse_metrics, QName) of
        [{_, _, _, M, _}] ->
            M;
        [] ->
            0
    end.

quorum_ctag(Int) when is_integer(Int) ->
    integer_to_binary(Int);
quorum_ctag(Other) ->
    Other.

maybe_send_reply(_ChPid, undefined) -> ok;
maybe_send_reply(ChPid, Msg) -> ok = rabbit_channel:send_command(ChPid, Msg).

qnode(QPid) when is_pid(QPid) ->
    node(QPid);
qnode({_, Node}) ->
    Node.

check_invalid_arguments(QueueName, Args) ->
    Keys = [<<"x-expires">>, <<"x-message-ttl">>, <<"x-max-length">>,
            <<"x-max-length-bytes">>, <<"x-max-priority">>, <<"x-overflow">>,
            <<"x-queue-mode">>],
    [case rabbit_misc:table_lookup(Args, Key) of
         undefined -> ok;
         _TypeVal   -> rabbit_misc:protocol_error(
                         precondition_failed,
                         "invalid arg '~s' for ~s",
                         [Key, rabbit_misc:rs(QueueName)])
     end || Key <- Keys],
    ok.

check_auto_delete(#amqqueue{auto_delete = true, name = Name}) ->
    rabbit_misc:protocol_error(
      precondition_failed,
      "invalid property 'auto-delete' for ~s",
      [rabbit_misc:rs(Name)]);
check_auto_delete(_) ->
    ok.

check_exclusive(#amqqueue{exclusive_owner = none}) ->
    ok;
check_exclusive(#amqqueue{name = Name}) ->
    rabbit_misc:protocol_error(
      precondition_failed,
      "invalid property 'exclusive-owner' for ~s",
      [rabbit_misc:rs(Name)]).

check_non_durable(#amqqueue{durable = true}) ->
    ok;
check_non_durable(#amqqueue{name = Name,
                            durable = false}) ->
    rabbit_misc:protocol_error(
      precondition_failed,
      "invalid property 'non-durable' for ~s",
      [rabbit_misc:rs(Name)]).

queue_name(RaFifoState) ->
    rabbit_fifo_client:cluster_id(RaFifoState).

get_quorum_cluster_size(Arguments) ->
    case rabbit_misc:table_lookup(Arguments, <<"x-quorum-cluster-size">>) of
        undefined -> application:get_env(rabbit, quorum_cluster_size);
        {_Type, Val} -> Val
    end.

select_quorum_nodes(Size, All) when length(All) =< Size ->
    All;
select_quorum_nodes(Size, All) ->
    Node = node(),
    case lists:member(Node, All) of
        true ->
            select_quorum_nodes(Size - 1, lists:delete(Node, All), [Node]);
        false ->
            select_quorum_nodes(Size, All, [])
    end.

select_quorum_nodes(0, _, Selected) ->
    Selected;
select_quorum_nodes(Size, Rest, Selected) ->
    S = lists:nth(rand:uniform(length(Rest)), Rest),
    select_quorum_nodes(Size - 1, lists:delete(S, Rest), [S | Selected]).<|MERGE_RESOLUTION|>--- conflicted
+++ resolved
@@ -44,34 +44,25 @@
 -type msg_id() :: non_neg_integer().
 -type qmsg() :: {rabbit_types:r('queue'), pid(), msg_id(), boolean(), rabbit_types:message()}.
 
-<<<<<<< HEAD
--spec handle_event({'ra_event', ra_node_id(), any()}, ra_fifo_client:state()) ->
-                          {'internal', Correlators :: [term()], ra_fifo_client:state()} |
-                          {ra_fifo:client_msg(), ra_fifo_client:state()}.
-=======
 -spec handle_event({'ra_event', ra_node_id(), any()}, rabbit_fifo_client:state()) ->
                           {'internal', Correlators :: [term()], rabbit_fifo_client:state()} |
                           {rabbit_fifo:client_msg(), rabbit_fifo_client:state()}.
--spec declare(rabbit_types:amqqueue()) -> {'new', rabbit_types:amqqueue(), rabbit_fifo_client:state()}.
->>>>>>> d33e49df
+
 -spec recover([rabbit_types:amqqueue()]) -> [rabbit_types:amqqueue() |
                                              {'absent', rabbit_types:amqqueue(), atom()}].
 -spec stop(rabbit_types:vhost()) -> 'ok'.
 -spec delete(rabbit_types:amqqueue(), boolean(), boolean(), rabbit_types:username()) ->
                     {'ok', QLen :: non_neg_integer()}.
-<<<<<<< HEAD
--spec reject(Confirm :: boolean(), rabbit_types:ctag(), [msg_id()], ra_fifo_client:state()) ->
-                    {'ok', ra_fifo_client:state()}.
-=======
--spec ack(rabbit_types:ctag(), [msg_id()], rabbit_fifo_client:state()) ->
-                 {'ok', rabbit_fifo_client:state()}.
--spec reject(Confirm :: boolean(), rabbit_types:ctag(), [msg_id()], rabbit_fifo_client:state()) ->
-                    {'ok', rabbit_fifo_client:state()}.
--spec basic_get(rabbit_types:amqqueue(), NoAck :: boolean(), rabbit_types:ctag(),
-                rabbit_fifo_client:state()) ->
-                       {'ok', 'empty', rabbit_fifo_client:state()} |
-                       {'ok', QLen :: non_neg_integer(), qmsg(), rabbit_fifo_client:state()}.
->>>>>>> d33e49df
+% -spec reject(Confirm :: boolean(), rabbit_types:ctag(), [msg_id()], rabbit_fifo_client:state()) ->
+%                     {'ok', rabbit_fifo_client:state()}.
+% -spec ack(rabbit_types:ctag(), [msg_id()], rabbit_fifo_client:state()) ->
+%                  {'ok', rabbit_fifo_client:state()}.
+% -spec reject(Confirm :: boolean(), rabbit_types:ctag(), [msg_id()], rabbit_fifo_client:state()) ->
+%                     {'ok', rabbit_fifo_client:state()}.
+% -spec basic_get(rabbit_types:amqqueue(), NoAck :: boolean(), rabbit_types:ctag(),
+%                 rabbit_fifo_client:state()) ->
+%                        {'ok', 'empty', rabbit_fifo_client:state()} |
+%                        {'ok', QLen :: non_neg_integer(), qmsg(), rabbit_fifo_client:state()}.
 -spec basic_consume(rabbit_types:amqqueue(), NoAck :: boolean(), ChPid :: pid(),
                     ConsumerPrefetchCount :: non_neg_integer(), rabbit_types:ctag(),
                     ExclusiveConsume :: boolean(), Args :: rabbit_framing:amqp_table(),
@@ -119,55 +110,20 @@
     rabbit_fifo_client:handle_ra_event(From, Evt, FState).
 
 -spec declare(rabbit_types:amqqueue(), node()) ->
-    {'new', rabbit_types:amqqueue(), ra_fifo_client:state()}.
+    {'new', rabbit_types:amqqueue()}.
 declare(#amqqueue{name = QName,
                   type = {_, RaName},
                   durable = Durable,
                   auto_delete = AutoDelete,
                   arguments = Arguments,
-<<<<<<< HEAD
-                  exclusive_owner = ExclusiveOwner,
-                  options = Opts} = Q, _Node) ->
-    ActingUser = maps:get(user, Opts, ?UNKNOWN_USER),
-    check_invalid_arguments(QName, Arguments),
-    Id = {RaName, node()},
-    Nodes = rabbit_mnesia:cluster_nodes(all),
-    NewQ = Q#amqqueue{pid = Id,
-                      quorum_nodes = Nodes},
-    _ = rabbit_amqqueue:internal_declare(NewQ, false),
-    RaMachine = ra_machine(NewQ),
-    case ra:start_cluster(RaName, RaMachine,
-                          [{RaName, Node} || Node <- Nodes]) of
-        {ok, _, _} ->
-            OwnerPid = case ExclusiveOwner of
-                           none -> '';
-                           _ -> ExclusiveOwner
-                       end,
-            %% TODO does the quorum queue receive the `force_event_refresh`?
-            %% what do we do with it?
-            rabbit_event:notify(queue_created,
-                                [{name, QName},
-                                 {durable, Durable},
-                                 {auto_delete, AutoDelete},
-                                 {arguments, Arguments},
-                                 {owner_pid, OwnerPid},
-                                 {exclusive, is_pid(ExclusiveOwner)},
-                                 {user_who_performed_action, ActingUser}]),
-            {new, NewQ};
-        {error, Error} ->
-            _ = rabbit_amqqueue:internal_delete(QName, ActingUser),
-            rabbit_misc:protocol_error(internal_error,
-                            "Cannot declare a queue '~s' on node '~s': ~255p",
-                            [rabbit_misc:rs(QName), node(), Error])
-=======
-                  options = Opts} = Q) ->
+                  options = Opts} = Q, _) ->
     ActingUser = maps:get(user, Opts, ?UNKNOWN_USER),
     check_invalid_arguments(QName, Arguments),
     check_auto_delete(Q),
     check_exclusive(Q),
     check_non_durable(Q),
     QuorumSize = get_quorum_cluster_size(Arguments),
-    RaName = qname_to_rname(QName),
+    % RaName = qname_to_rname(QName),
     Id = {RaName, node()},
     Nodes = select_quorum_nodes(QuorumSize, rabbit_mnesia:cluster_nodes(all)),
     NewQ0 = Q#amqqueue{pid = Id,
@@ -178,7 +134,7 @@
             case ra:start_cluster(RaName, RaMachine,
                                   [{RaName, Node} || Node <- Nodes]) of
                 {ok, _, _} ->
-                    FState = init_state(Id, QName),
+                    % FState = init_state(Id, QName),
                     %% TODO does the quorum queue receive the `force_event_refresh`?
                     %% what do we do with it?
                     rabbit_event:notify(queue_created,
@@ -187,7 +143,7 @@
                                          {auto_delete, AutoDelete},
                                          {arguments, Arguments},
                                          {user_who_performed_action, ActingUser}]),
-                    {new, NewQ, FState};
+                    {new, NewQ};
                 {error, Error} ->
                     _ = rabbit_amqqueue:internal_delete(QName, ActingUser),
                     rabbit_misc:protocol_error(internal_error,
@@ -196,7 +152,6 @@
             end;
         {existing, _} = Ex ->
             Ex
->>>>>>> d33e49df
     end.
 
 
@@ -333,17 +288,11 @@
     rabbit_core_metrics:queue_deleted(QName),
     ok.
 
-<<<<<<< HEAD
--spec ack(term(), rabbit_types:ctag(), [msg_id()], ra_fifo_client:state()) ->
-    ra_fifo_client:state().
+-spec ack(rabbit_queue:pid_or_id(), rabbit_types:ctag(), [msg_id()],
+          rabbit_fifo_client:state()) -> rabbit_fifo_client:state().
 ack(_, CTag, MsgIds, QState0) ->
-    {ok, QState} = ra_fifo_client:settle(quorum_ctag(CTag), MsgIds, QState0),
+    {ok, QState} = rabbit_fifo_client:settle(quorum_ctag(CTag), MsgIds, QState0),
     QState.
-
-=======
-ack(CTag, MsgIds, FState) ->
-    rabbit_fifo_client:settle(quorum_ctag(CTag), MsgIds, FState).
->>>>>>> d33e49df
 
 reject(true, CTag, MsgIds, FState) ->
     rabbit_fifo_client:return(quorum_ctag(CTag), MsgIds, FState);
@@ -351,9 +300,9 @@
     rabbit_fifo_client:discard(quorum_ctag(CTag), MsgIds, FState).
 
 -spec basic_get(rabbit_types:amqqueue(), ChPid :: pid(), NoAck :: boolean(),
-                LimiterPid :: pid(), rabbit_types:ctag(), ra_fifo_client:state()) ->
-    {'ok', 'empty', ra_fifo_client:state()} |
-    {'ok', QLen :: non_neg_integer(), qmsg(), ra_fifo_client:state()}.
+                LimiterPid :: pid(), rabbit_types:ctag(), rabbit_fifo_client:state()) ->
+    {'ok', 'empty', rabbit_fifo_client:state()} |
+    {'ok', QLen :: non_neg_integer(), qmsg(), rabbit_fifo_client:state()}.
 basic_get(#amqqueue{name = QName, pid = {Name, _} = Id}, _,
           NoAck, _, CTag0, FState0) ->
     CTag = quorum_ctag(CTag0),
@@ -396,7 +345,6 @@
     ok = rabbit_fifo_client:untracked_enqueue(Name, [Pid],
                                           Delivery#delivery.message).
 
-<<<<<<< HEAD
 deliver(Targets, Delivery, untracked) ->
     lists:foreach(fun ({Id, _}) ->
                         rabbit_quorum_queue:stateless_deliver(Id, Delivery)
@@ -414,7 +362,7 @@
                true -> Delivery#delivery.msg_seq_no;
                false -> undefined
            end,
-    case ra_fifo_client:enqueue(Corr, Delivery#delivery.message, QState0) of
+    case rabbit_fifo_client:enqueue(Corr, Delivery#delivery.message, QState0) of
         {ok, QState} -> QState;
         {slow, QState} -> QState;
         {error, stop_sending} ->
@@ -435,13 +383,6 @@
     Acc#{?MODULE => [{QPid, QName} | S]};
 delivery_target(#amqqueue{pid = QPid, name = QName}, Acc) ->
     Acc#{?MODULE => [{QPid, QName}]}.
-=======
-deliver(false, Delivery, FState0) ->
-    rabbit_fifo_client:enqueue(Delivery#delivery.message, FState0);
-deliver(true, Delivery, FState0) ->
-    rabbit_fifo_client:enqueue(Delivery#delivery.msg_seq_no,
-                           Delivery#delivery.message, FState0).
->>>>>>> d33e49df
 
 info(Q) ->
     info(Q, [name, durable, auto_delete, arguments, pid, state, messages,
