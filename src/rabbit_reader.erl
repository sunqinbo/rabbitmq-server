--- conflicted
+++ resolved
@@ -800,55 +800,4 @@
                end,
     ok = rabbit_writer:internal_send_command(
            NewState#v1.sock, CloseChannel, CloseMethod),
-<<<<<<< HEAD
-    NewState.
-=======
-    NewState.
-
-map_exception(Channel, Reason) ->
-    {SuggestedClose, ReplyCode, ReplyText, FailedMethod} =
-        lookup_amqp_exception(Reason),
-    ShouldClose = SuggestedClose or (Channel == 0),
-    {ClassId, MethodId} = case FailedMethod of
-                              {_, _} -> FailedMethod;
-                              none   -> {0, 0};
-                              _      -> rabbit_framing:method_id(FailedMethod)
-                          end,
-    {CloseChannel, CloseMethod} =
-        case ShouldClose of
-            true -> {0, #'connection.close'{reply_code = ReplyCode,
-                                            reply_text = ReplyText,
-                                            class_id = ClassId,
-                                            method_id = MethodId}};
-            false -> {Channel, #'channel.close'{reply_code = ReplyCode,
-                                                reply_text = ReplyText,
-                                                class_id = ClassId,
-                                                method_id = MethodId}}
-        end,
-    {ShouldClose, CloseChannel, CloseMethod}.
-
-%% FIXME: this clause can go when we move to AMQP spec >=8.1
-lookup_amqp_exception(#amqp_error{name        = precondition_failed,
-                                  explanation = Expl,
-                                  method      = Method}) ->
-    ExplBin = amqp_exception_explanation(<<"PRECONDITION_FAILED">>, Expl),
-    {false, 406, ExplBin, Method};
-lookup_amqp_exception(#amqp_error{name        = Name,
-                                  explanation = Expl,
-                                  method      = Method}) ->
-    {ShouldClose, Code, Text} = rabbit_framing:lookup_amqp_exception(Name),
-    ExplBin = amqp_exception_explanation(Text, Expl),
-    {ShouldClose, Code, ExplBin, Method};
-lookup_amqp_exception(Other) ->
-    rabbit_log:warning("Non-AMQP exit reason '~p'~n", [Other]),
-    {ShouldClose, Code, Text} =
-        rabbit_framing:lookup_amqp_exception(internal_error),
-    {ShouldClose, Code, Text, none}.
-
-amqp_exception_explanation(Text, Expl) ->
-    ExplBin = list_to_binary(Expl),
-    CompleteTextBin = <<Text/binary, " - ", ExplBin/binary>>,
-    if size(CompleteTextBin) > 255 -> <<CompleteTextBin:252/binary, "...">>;
-       true                        -> CompleteTextBin
-    end.
->>>>>>> 507610f9
+    NewState.