%%   The contents of this file are subject to the Mozilla Public License
%%   Version 1.1 (the "License"); you may not use this file except in
%%   compliance with the License. You may obtain a copy of the License at
%%   http://www.mozilla.org/MPL/
%%
%%   Software distributed under the License is distributed on an "AS IS"
%%   basis, WITHOUT WARRANTY OF ANY KIND, either express or implied. See the
%%   License for the specific language governing rights and limitations
%%   under the License.
%%
%%   The Original Code is RabbitMQ.
%%
%%   The Initial Developers of the Original Code are LShift Ltd,
%%   Cohesive Financial Technologies LLC, and Rabbit Technologies Ltd.
%%
%%   Portions created before 22-Nov-2008 00:00:00 GMT by LShift Ltd,
%%   Cohesive Financial Technologies LLC, or Rabbit Technologies Ltd
%%   are Copyright (C) 2007-2008 LShift Ltd, Cohesive Financial
%%   Technologies LLC, and Rabbit Technologies Ltd.
%%
%%   Portions created by LShift Ltd are Copyright (C) 2007-2010 LShift
%%   Ltd. Portions created by Cohesive Financial Technologies LLC are
%%   Copyright (C) 2007-2010 Cohesive Financial Technologies
%%   LLC. Portions created by Rabbit Technologies Ltd are Copyright
%%   (C) 2007-2010 Rabbit Technologies Ltd.
%%
%%   All Rights Reserved.
%%
%%   Contributor(s): ______________________________________.
%%

-module(rabbit_misc).
-include("rabbit.hrl").
-include("rabbit_framing.hrl").
-include_lib("kernel/include/file.hrl").

-export([method_record_type/1, polite_pause/0, polite_pause/1]).
-export([die/1, frame_error/2, amqp_error/4,
         protocol_error/3, protocol_error/4]).
-export([not_found/1]).
-export([get_config/1, get_config/2, set_config/2]).
-export([dirty_read/1]).
-export([r/3, r/2, r_arg/4, rs/1]).
-export([enable_cover/0, report_cover/0]).
-export([enable_cover/1, report_cover/1]).
<<<<<<< HEAD
-export([enable_cover_node/1]).
=======
-export([start_cover/1]).
>>>>>>> 9637b005
-export([throw_on_error/2, with_exit_handler/2, filter_exit_map/2]).
-export([with_user/2, with_vhost/2, with_user_and_vhost/3]).
-export([execute_mnesia_transaction/1]).
-export([ensure_ok/2]).
-export([makenode/1, nodeparts/1, cookie_hash/0, tcp_name/3]).
-export([intersperse/2, upmap/2, map_in_order/2]).
-export([table_fold/3]).
-export([dirty_read_all/1, dirty_foreach_key/2, dirty_dump_log/1]).
-export([read_term_file/1, write_term_file/2]).
-export([append_file/2, ensure_parent_dirs_exist/1]).
-export([format_stderr/2]).
-export([start_applications/1, stop_applications/1]).
-export([unfold/2, ceil/1, queue_fold/3]).
-export([sort_field_table/1]).
-export([pid_to_string/1, string_to_pid/1]).
-export([version_compare/2, version_compare/3]).
-export([recursive_delete/1, dict_cons/3, unlink_and_capture_exit/1]).

-import(mnesia).
-import(lists).
-import(cover).
-import(disk_log).

%%----------------------------------------------------------------------------

-ifdef(use_specs).

-include_lib("kernel/include/inet.hrl").

-type(ok_or_error() :: 'ok' | {'error', any()}).

-spec(method_record_type/1 :: (tuple()) -> atom()).
-spec(polite_pause/0 :: () -> 'done').
-spec(polite_pause/1 :: (non_neg_integer()) -> 'done').
-spec(die/1 :: (atom()) -> no_return()).
-spec(frame_error/2 :: (atom(), binary()) -> no_return()).
-spec(amqp_error/4 :: (atom(), string(), [any()], atom()) -> amqp_error()).
-spec(protocol_error/3 :: (atom(), string(), [any()]) -> no_return()).
-spec(protocol_error/4 :: (atom(), string(), [any()], atom()) -> no_return()).
-spec(not_found/1 :: (r(atom())) -> no_return()).
-spec(get_config/1 :: (atom()) -> {'ok', any()} | not_found()).
-spec(get_config/2 :: (atom(), A) -> A).
-spec(set_config/2 :: (atom(), any()) -> 'ok').
-spec(dirty_read/1 :: ({atom(), any()}) -> {'ok', any()} | not_found()).
-spec(r/3 :: (vhost() | r(atom()), K, resource_name()) ->
             r(K) when is_subtype(K, atom())).
-spec(r/2 :: (vhost(), K) -> #resource{virtual_host :: vhost(),
                                       kind         :: K,
                                       name         :: '_'}
                                 when is_subtype(K, atom())).
-spec(r_arg/4 :: (vhost() | r(atom()), K, amqp_table(), binary()) ->
             undefined | r(K)  when is_subtype(K, atom())).
-spec(rs/1 :: (r(atom())) -> string()).
-spec(enable_cover/0 :: () -> ok_or_error()).
-spec(start_cover/1 :: ([{string(), string()} | string()]) -> 'ok').
-spec(report_cover/0 :: () -> 'ok').
-spec(enable_cover/1 :: (file_path()) -> ok_or_error()).
-spec(report_cover/1 :: (file_path()) -> 'ok').
-spec(throw_on_error/2 ::
      (atom(), thunk({error, any()} | {ok, A} | A)) -> A).
-spec(with_exit_handler/2 :: (thunk(A), thunk(A)) -> A).
-spec(filter_exit_map/2 :: (fun ((A) -> B), [A]) -> [B]).
-spec(with_user/2 :: (username(), thunk(A)) -> A).
-spec(with_vhost/2 :: (vhost(), thunk(A)) -> A).
-spec(with_user_and_vhost/3 :: (username(), vhost(), thunk(A)) -> A).
-spec(execute_mnesia_transaction/1 :: (thunk(A)) -> A).
-spec(ensure_ok/2 :: (ok_or_error(), atom()) -> 'ok').
-spec(makenode/1 :: ({string(), string()} | string()) -> erlang_node()).
-spec(nodeparts/1 :: (erlang_node() | string()) -> {string(), string()}).
-spec(cookie_hash/0 :: () -> string()).
-spec(tcp_name/3 :: (atom(), ip_address(), ip_port()) -> atom()).
-spec(intersperse/2 :: (A, [A]) -> [A]).
-spec(upmap/2 :: (fun ((A) -> B), [A]) -> [B]).
-spec(map_in_order/2 :: (fun ((A) -> B), [A]) -> [B]).
-spec(table_fold/3 :: (fun ((any(), A) -> A), A, atom()) -> A).
-spec(dirty_read_all/1 :: (atom()) -> [any()]).
-spec(dirty_foreach_key/2 :: (fun ((any()) -> any()), atom()) ->
             'ok' | 'aborted').
-spec(dirty_dump_log/1 :: (file_path()) -> ok_or_error()).
-spec(read_term_file/1 :: (file_path()) -> {'ok', [any()]} | {'error', any()}).
-spec(write_term_file/2 :: (file_path(), [any()]) -> ok_or_error()).
-spec(append_file/2 :: (file_path(), string()) -> ok_or_error()).
-spec(ensure_parent_dirs_exist/1 :: (string()) -> 'ok').
-spec(format_stderr/2 :: (string(), [any()]) -> 'ok').
-spec(start_applications/1 :: ([atom()]) -> 'ok').
-spec(stop_applications/1 :: ([atom()]) -> 'ok').
-spec(unfold/2  :: (fun ((A) -> ({'true', B, A} | 'false')), A) -> {[B], A}).
-spec(ceil/1 :: (number()) -> integer()).
-spec(queue_fold/3 :: (fun ((any(), B) -> B), B, queue()) -> B).
-spec(sort_field_table/1 :: (amqp_table()) -> amqp_table()).
-spec(pid_to_string/1 :: (pid()) -> string()).
-spec(string_to_pid/1 :: (string()) -> pid()).
-spec(version_compare/2 :: (string(), string()) -> 'lt' | 'eq' | 'gt').
-spec(version_compare/3 :: (string(), string(),
                            ('lt' | 'lte' | 'eq' | 'gte' | 'gt')) -> boolean()).
-spec(recursive_delete/1 :: ([file_path()]) ->
             'ok' | {'error', {file_path(), any()}}).
-spec(dict_cons/3 :: (any(), any(), dict()) -> dict()).
-spec(unlink_and_capture_exit/1 :: (pid()) -> 'ok').

-endif.

%%----------------------------------------------------------------------------

method_record_type(Record) ->
    element(1, Record).

polite_pause() ->
    polite_pause(3000).

polite_pause(N) ->
    receive
    after N -> done
    end.

die(Error) ->
    protocol_error(Error, "~w", [Error]).

frame_error(MethodName, BinaryFields) ->
    protocol_error(frame_error, "cannot decode ~w", [BinaryFields], MethodName).

amqp_error(Name, ExplanationFormat, Params, Method) ->
    Explanation = lists:flatten(io_lib:format(ExplanationFormat, Params)),
    #amqp_error{name = Name, explanation = Explanation, method = Method}.

protocol_error(Name, ExplanationFormat, Params) ->
    protocol_error(Name, ExplanationFormat, Params, none).

protocol_error(Name, ExplanationFormat, Params, Method) ->
    exit(amqp_error(Name, ExplanationFormat, Params, Method)).

not_found(R) -> protocol_error(not_found, "no ~s", [rs(R)]).

get_config(Key) ->
    case dirty_read({rabbit_config, Key}) of
        {ok, {rabbit_config, Key, V}} -> {ok, V};
        Other -> Other
    end.

get_config(Key, DefaultValue) ->
    case get_config(Key) of
        {ok, V} -> V;
        {error, not_found} -> DefaultValue
    end.

set_config(Key, Value) ->
    ok = mnesia:dirty_write({rabbit_config, Key, Value}).

dirty_read(ReadSpec) ->
    case mnesia:dirty_read(ReadSpec) of
        [Result] -> {ok, Result};
        []       -> {error, not_found}
    end.

r(#resource{virtual_host = VHostPath}, Kind, Name)
  when is_binary(Name) ->
    #resource{virtual_host = VHostPath, kind = Kind, name = Name};
r(VHostPath, Kind, Name) when is_binary(Name) andalso is_binary(VHostPath) ->
    #resource{virtual_host = VHostPath, kind = Kind, name = Name}.

r(VHostPath, Kind) when is_binary(VHostPath) ->
    #resource{virtual_host = VHostPath, kind = Kind, name = '_'}.

r_arg(#resource{virtual_host = VHostPath}, Kind, Table, Key) ->
    r_arg(VHostPath, Kind, Table, Key);
r_arg(VHostPath, Kind, Table, Key) ->
    case lists:keysearch(Key, 1, Table) of
        {value, {_, longstr, NameBin}} -> r(VHostPath, Kind, NameBin);
        false                          -> undefined
    end.

rs(#resource{virtual_host = VHostPath, kind = Kind, name = Name}) ->
    lists:flatten(io_lib:format("~s '~s' in vhost '~s'",
                                [Kind, Name, VHostPath])).


enable_cover() ->
    enable_cover(".").

enable_cover([Root]) when is_atom(Root) ->
    enable_cover(atom_to_list(Root));
enable_cover(Root) ->
    case cover:compile_beam_directory(filename:join(Root, "ebin")) of
        {error,Reason} -> {error,Reason};
        _ -> ok
    end.

<<<<<<< HEAD
enable_cover_node(NodeS) ->
    Node = makenode(NodeS),
    {ok, _} = cover:start([Node]).
=======
start_cover(NodesS) ->
    {ok, _} = cover:start([makenode(N) || N <- NodesS]),
    ok.
>>>>>>> 9637b005

report_cover() ->
    report_cover(".").

report_cover([Root]) when is_atom(Root) ->
    report_cover(atom_to_list(Root));
report_cover(Root) ->
    Dir = filename:join(Root, "cover"),
    ok = filelib:ensure_dir(filename:join(Dir,"junk")),
    lists:foreach(fun(F) -> file:delete(F) end,
                  filelib:wildcard(filename:join(Dir, "*.html"))),
    {ok, SummaryFile} = file:open(filename:join(Dir, "summary.txt"), [write]),
    {CT, NCT} =
        lists:foldl(
          fun(M,{CovTot, NotCovTot}) ->
                  {ok, {M, {Cov, NotCov}}} = cover:analyze(M, module),
                  ok = report_coverage_percentage(SummaryFile,
                                                  Cov, NotCov, M),
                  {ok,_} = cover:analyze_to_file(
                             M,
                             filename:join(Dir, atom_to_list(M) ++ ".html"),
                             [html]),
                  {CovTot+Cov, NotCovTot+NotCov}
          end,
          {0, 0},
          lists:sort(cover:modules())),
    ok = report_coverage_percentage(SummaryFile, CT, NCT, 'TOTAL'),
    ok = file:close(SummaryFile),
    ok.

report_coverage_percentage(File, Cov, NotCov, Mod) ->
    io:fwrite(File, "~6.2f ~p~n",
              [if
                   Cov+NotCov > 0 -> 100.0*Cov/(Cov+NotCov);
                   true -> 100.0
               end,
               Mod]).

throw_on_error(E, Thunk) ->
    case Thunk() of
        {error, Reason} -> throw({E, Reason});
        {ok, Res}       -> Res;
        Res             -> Res
    end.

with_exit_handler(Handler, Thunk) ->
    try
        Thunk()
    catch
        exit:{R, _} when R =:= noproc; R =:= normal; R =:= shutdown ->
            Handler()
    end.

filter_exit_map(F, L) ->
    Ref = make_ref(),
    lists:filter(fun (R) -> R =/= Ref end,
                 [with_exit_handler(
                    fun () -> Ref end,
                    fun () -> F(I) end) || I <- L]).

with_user(Username, Thunk) ->
    fun () ->
            case mnesia:read({rabbit_user, Username}) of
                [] ->
                    mnesia:abort({no_such_user, Username});
                [_U] ->
                    Thunk()
            end
    end.

with_vhost(VHostPath, Thunk) ->
    fun () ->
            case mnesia:read({rabbit_vhost, VHostPath}) of
                [] ->
                    mnesia:abort({no_such_vhost, VHostPath});
                [_V] ->
                    Thunk()
            end
    end.

with_user_and_vhost(Username, VHostPath, Thunk) ->
    with_user(Username, with_vhost(VHostPath, Thunk)).


execute_mnesia_transaction(TxFun) ->
    %% Making this a sync_transaction allows us to use dirty_read
    %% elsewhere and get a consistent result even when that read
    %% executes on a different node.
    case worker_pool:submit({mnesia, sync_transaction, [TxFun]}) of
        {atomic,  Result} -> Result;
        {aborted, Reason} -> throw({error, Reason})
    end.

ensure_ok(ok, _) -> ok;
ensure_ok({error, Reason}, ErrorTag) -> throw({error, {ErrorTag, Reason}}).

makenode({Prefix, Suffix}) ->
    list_to_atom(lists:append([Prefix, "@", Suffix]));
makenode(NodeStr) ->
    makenode(nodeparts(NodeStr)).

nodeparts(Node) when is_atom(Node) ->
    nodeparts(atom_to_list(Node));
nodeparts(NodeStr) ->
    case lists:splitwith(fun (E) -> E =/= $@ end, NodeStr) of
        {Prefix, []}     -> {_, Suffix} = nodeparts(node()),
                            {Prefix, Suffix};
        {Prefix, Suffix} -> {Prefix, tl(Suffix)}
    end.

cookie_hash() ->
    base64:encode_to_string(erlang:md5(atom_to_list(erlang:get_cookie()))).

tcp_name(Prefix, IPAddress, Port)
  when is_atom(Prefix) andalso is_number(Port) ->
    list_to_atom(
      lists:flatten(
        io_lib:format("~w_~s:~w",
                      [Prefix, inet_parse:ntoa(IPAddress), Port]))).

intersperse(_, []) -> [];
intersperse(_, [E]) -> [E];
intersperse(Sep, [E|T]) -> [E, Sep | intersperse(Sep, T)].

%% This is a modified version of Luke Gorrie's pmap -
%% http://lukego.livejournal.com/6753.html - that doesn't care about
%% the order in which results are received.
%%
%% WARNING: This is is deliberately lightweight rather than robust -- if F
%% throws, upmap will hang forever, so make sure F doesn't throw!
upmap(F, L) ->
    Parent = self(),
    Ref = make_ref(),
    [receive {Ref, Result} -> Result end
     || _ <- [spawn(fun() -> Parent ! {Ref, F(X)} end) || X <- L]].

map_in_order(F, L) ->
    lists:reverse(
      lists:foldl(fun (E, Acc) -> [F(E) | Acc] end, [], L)).

%% Fold over each entry in a table, executing the cons function in a
%% transaction.  This is often far more efficient than wrapping a tx
%% around the lot.
%%
%% We ignore entries that have been modified or removed.
table_fold(F, Acc0, TableName) ->
    lists:foldl(
      fun (E, Acc) -> execute_mnesia_transaction(
                   fun () -> case mnesia:match_object(TableName, E, read) of
                                 [] -> Acc;
                                 _  -> F(E, Acc)
                             end
                   end)
      end, Acc0, dirty_read_all(TableName)).

dirty_read_all(TableName) ->
    mnesia:dirty_select(TableName, [{'$1',[],['$1']}]).

dirty_foreach_key(F, TableName) ->
    dirty_foreach_key1(F, TableName, mnesia:dirty_first(TableName)).

dirty_foreach_key1(_F, _TableName, '$end_of_table') ->
    ok;
dirty_foreach_key1(F, TableName, K) ->
    case catch mnesia:dirty_next(TableName, K) of
        {'EXIT', _} ->
            aborted;
        NextKey ->
            F(K),
            dirty_foreach_key1(F, TableName, NextKey)
    end.

dirty_dump_log(FileName) ->
    {ok, LH} = disk_log:open([{name, dirty_dump_log},
                              {mode, read_only},
                              {file, FileName}]),
    dirty_dump_log1(LH, disk_log:chunk(LH, start)),
    disk_log:close(LH).

dirty_dump_log1(_LH, eof) ->
    io:format("Done.~n");
dirty_dump_log1(LH, {K, Terms}) ->
    io:format("Chunk: ~p~n", [Terms]),
    dirty_dump_log1(LH, disk_log:chunk(LH, K));
dirty_dump_log1(LH, {K, Terms, BadBytes}) ->
    io:format("Bad Chunk, ~p: ~p~n", [BadBytes, Terms]),
    dirty_dump_log1(LH, disk_log:chunk(LH, K)).


read_term_file(File) -> file:consult(File).

write_term_file(File, Terms) ->
    file:write_file(File, list_to_binary([io_lib:format("~w.~n", [Term]) ||
                                             Term <- Terms])).

append_file(File, Suffix) ->
    case file:read_file_info(File) of
        {ok, FInfo}     -> append_file(File, FInfo#file_info.size, Suffix);
        {error, enoent} -> append_file(File, 0, Suffix);
        Error           -> Error
    end.

append_file(_, _, "") ->
    ok;
append_file(File, 0, Suffix) ->
    case file:open([File, Suffix], [append]) of
        {ok, Fd} -> file:close(Fd);
        Error    -> Error
    end;
append_file(File, _, Suffix) ->
    case file:read_file(File) of
        {ok, Data} -> file:write_file([File, Suffix], Data, [append]);
        Error      -> Error
    end.

ensure_parent_dirs_exist(Filename) ->
    case filelib:ensure_dir(Filename) of
        ok              -> ok;
        {error, Reason} ->
            throw({error, {cannot_create_parent_dirs, Filename, Reason}})
    end.

format_stderr(Fmt, Args) ->
    case os:type() of
        {unix, _} ->
            Port = open_port({fd, 0, 2}, [out]),
            port_command(Port, io_lib:format(Fmt, Args)),
            port_close(Port);
        {win32, _} ->
            %% stderr on Windows is buffered and I can't figure out a
            %% way to trigger a fflush(stderr) in Erlang. So rather
            %% than risk losing output we write to stdout instead,
            %% which appears to be unbuffered.
            io:format(Fmt, Args)
    end,
    ok.

manage_applications(Iterate, Do, Undo, SkipError, ErrorTag, Apps) ->
    Iterate(fun (App, Acc) ->
                    case Do(App) of
                        ok -> [App | Acc];
                        {error, {SkipError, _}} -> Acc;
                        {error, Reason} ->
                            lists:foreach(Undo, Acc),
                            throw({error, {ErrorTag, App, Reason}})
                    end
            end, [], Apps),
    ok.

start_applications(Apps) ->
    manage_applications(fun lists:foldl/3,
                        fun application:start/1,
                        fun application:stop/1,
                        already_started,
                        cannot_start_application,
                        Apps).

stop_applications(Apps) ->
    manage_applications(fun lists:foldr/3,
                        fun application:stop/1,
                        fun application:start/1,
                        not_started,
                        cannot_stop_application,
                        Apps).

unfold(Fun, Init) ->
    unfold(Fun, [], Init).

unfold(Fun, Acc, Init) ->
    case Fun(Init) of
        {true, E, I} -> unfold(Fun, [E|Acc], I);
        false -> {Acc, Init}
    end.

ceil(N) ->
    T = trunc(N),
    case N == T of
        true  -> T;
        false -> 1 + T
    end.

queue_fold(Fun, Init, Q) ->
    case queue:out(Q) of
        {empty, _Q}      -> Init;
        {{value, V}, Q1} -> queue_fold(Fun, Fun(V, Init), Q1)
    end.

%% Sorts a list of AMQP table fields as per the AMQP spec
sort_field_table(Arguments) ->
    lists:keysort(1, Arguments).

%% This provides a string representation of a pid that is the same
%% regardless of what node we are running on. The representation also
%% permits easy identification of the pid's node.
pid_to_string(Pid) when is_pid(Pid) ->
    %% see http://erlang.org/doc/apps/erts/erl_ext_dist.html (8.10 and
    %% 8.7)
    <<131,103,100,NodeLen:16,NodeBin:NodeLen/binary,Id:32,Ser:32,_Cre:8>>
        = term_to_binary(Pid),
    Node = binary_to_term(<<131,100,NodeLen:16,NodeBin:NodeLen/binary>>),
    lists:flatten(io_lib:format("<~w.~B.~B>", [Node, Id, Ser])).

%% inverse of above
string_to_pid(Str) ->
    ErrorFun = fun () -> throw({error, {invalid_pid_syntax, Str}}) end,
    %% TODO: simplify this code by using the 're' module, once we drop
    %% support for R11
    %%
    %% 1) sanity check
    %% The \ before the trailing $ is only there to keep emacs
    %% font-lock from getting confused.
    case regexp:first_match(Str, "^<.*\\.[0-9]+\\.[0-9]+>\$") of
        {match, _, _} ->
            %% 2) strip <>
            Str1 = string:substr(Str, 2, string:len(Str) - 2),
            %% 3) extract three constituent parts, taking care to
            %% handle dots in the node part (hence the reverse and concat)
            [SerStr, IdStr | Rest] = lists:reverse(string:tokens(Str1, ".")),
            NodeStr = lists:concat(lists:reverse(Rest)),
            %% 4) construct a triple term from the three parts
            TripleStr = lists:flatten(io_lib:format("{~s,~s,~s}.",
                                                    [NodeStr, IdStr, SerStr])),
            %% 5) parse the triple
            Tokens = case erl_scan:string(TripleStr) of
                         {ok, Tokens1, _} -> Tokens1;
                         {error, _, _}    -> ErrorFun()
                     end,
            Term = case erl_parse:parse_term(Tokens) of
                       {ok, Term1} -> Term1;
                       {error, _}  -> ErrorFun()
                   end,
            {Node, Id, Ser} =
                case Term of
                    {Node1, Id1, Ser1} when is_atom(Node1) andalso
                                            is_integer(Id1) andalso
                                            is_integer(Ser1) ->
                        Term;
                    _ ->
                        ErrorFun()
                end,
            %% 6) turn the triple into a pid - see pid_to_string
            <<131,NodeEnc/binary>> = term_to_binary(Node),
            binary_to_term(<<131,103,NodeEnc/binary,Id:32,Ser:32,0:8>>);
        nomatch ->
            ErrorFun();
        Error ->
            %% invalid regexp - shouldn't happen
            throw(Error)
    end.

version_compare(A, B, lte) ->
    case version_compare(A, B) of
        eq -> true;
        lt -> true;
        gt -> false
    end;
version_compare(A, B, gte) ->
    case version_compare(A, B) of
        eq -> true;
        gt -> true;
        lt -> false
    end;
version_compare(A, B, Result) ->
    Result =:= version_compare(A, B).

version_compare([], []) ->
    eq;
version_compare([], _ ) ->
    lt; %% 2.3 < 2.3.1
version_compare(_ , []) ->
    gt; %% 2.3.1 > 2.3
version_compare(A,  B) ->
    {AStr, ATl} = lists:splitwith(fun (X) -> X =/= $. end, A),
    {BStr, BTl} = lists:splitwith(fun (X) -> X =/= $. end, B),
    ANum = list_to_integer(AStr),
    BNum = list_to_integer(BStr),
    if ANum =:= BNum -> ATl1 = lists:dropwhile(fun (X) -> X =:= $. end, ATl),
                        BTl1 = lists:dropwhile(fun (X) -> X =:= $. end, BTl),
                        version_compare(ATl1, BTl1);
       ANum < BNum   -> lt;
       ANum > BNum   -> gt
    end.

recursive_delete(Files) ->
    lists:foldl(fun (Path,  ok                   ) -> recursive_delete1(Path);
                    (_Path, {error, _Err} = Error) -> Error
                end, ok, Files).

recursive_delete1(Path) ->
    case filelib:is_dir(Path) of
        false -> case file:delete(Path) of
                     ok              -> ok;
                     {error, enoent} -> ok; %% Path doesn't exist anyway
                     {error, Err}    -> {error, {Path, Err}}
                 end;
        true  -> case file:list_dir(Path) of
                     {ok, FileNames} ->
                         case lists:foldl(
                                fun (FileName, ok) ->
                                        recursive_delete1(
                                          filename:join(Path, FileName));
                                    (_FileName, Error) ->
                                        Error
                                end, ok, FileNames) of
                             ok ->
                                 case file:del_dir(Path) of
                                     ok           -> ok;
                                     {error, Err} -> {error, {Path, Err}}
                                 end;
                             {error, _Err} = Error ->
                                 Error
                         end;
                     {error, Err} ->
                         {error, {Path, Err}}
                 end
    end.

dict_cons(Key, Value, Dict) ->
    dict:update(Key, fun (List) -> [Value | List] end, [Value], Dict).

unlink_and_capture_exit(Pid) ->
    unlink(Pid),
    receive {'EXIT', Pid, _} -> ok
    after 0 -> ok
    end.<|MERGE_RESOLUTION|>--- conflicted
+++ resolved
@@ -43,11 +43,7 @@
 -export([r/3, r/2, r_arg/4, rs/1]).
 -export([enable_cover/0, report_cover/0]).
 -export([enable_cover/1, report_cover/1]).
-<<<<<<< HEAD
--export([enable_cover_node/1]).
-=======
 -export([start_cover/1]).
->>>>>>> 9637b005
 -export([throw_on_error/2, with_exit_handler/2, filter_exit_map/2]).
 -export([with_user/2, with_vhost/2, with_user_and_vhost/3]).
 -export([execute_mnesia_transaction/1]).
@@ -235,15 +231,9 @@
         _ -> ok
     end.
 
-<<<<<<< HEAD
-enable_cover_node(NodeS) ->
-    Node = makenode(NodeS),
-    {ok, _} = cover:start([Node]).
-=======
 start_cover(NodesS) ->
     {ok, _} = cover:start([makenode(N) || N <- NodesS]),
     ok.
->>>>>>> 9637b005
 
 report_cover() ->
     report_cover(".").
