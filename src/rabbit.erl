%%   The contents of this file are subject to the Mozilla Public License
%%   Version 1.1 (the "License"); you may not use this file except in
%%   compliance with the License. You may obtain a copy of the License at
%%   http://www.mozilla.org/MPL/
%%
%%   Software distributed under the License is distributed on an "AS IS"
%%   basis, WITHOUT WARRANTY OF ANY KIND, either express or implied. See the
%%   License for the specific language governing rights and limitations
%%   under the License.
%%
%%   The Original Code is RabbitMQ.
%%
%%   The Initial Developers of the Original Code are LShift Ltd,
%%   Cohesive Financial Technologies LLC, and Rabbit Technologies Ltd.
%%
%%   Portions created before 22-Nov-2008 00:00:00 GMT by LShift Ltd,
%%   Cohesive Financial Technologies LLC, or Rabbit Technologies Ltd
%%   are Copyright (C) 2007-2008 LShift Ltd, Cohesive Financial
%%   Technologies LLC, and Rabbit Technologies Ltd.
%%
%%   Portions created by LShift Ltd are Copyright (C) 2007-2010 LShift
%%   Ltd. Portions created by Cohesive Financial Technologies LLC are
%%   Copyright (C) 2007-2010 Cohesive Financial Technologies
%%   LLC. Portions created by Rabbit Technologies Ltd are Copyright
%%   (C) 2007-2010 Rabbit Technologies Ltd.
%%
%%   All Rights Reserved.
%%
%%   Contributor(s): ______________________________________.
%%

-module(rabbit).

-behaviour(application).

-export([prepare/0, start/0, stop/0, stop_and_halt/0, status/0, rotate_logs/1]).

-export([start/2, stop/1]).

-export([log_location/1]).

%%---------------------------------------------------------------------------
%% Boot steps.
-export([maybe_insert_default_data/0]).

-rabbit_boot_step({codec_correctness_check,
                   [{description, "codec correctness check"},
                    {mfa,         {rabbit_binary_generator,
                                   check_empty_content_body_frame_size,
                                   []}}]}).

-rabbit_boot_step({database,
                   [{mfa,         {rabbit_mnesia, init, []}},
                    {enables,     kernel_ready}]}).

-rabbit_boot_step({rabbit_exchange_type_registry,
                   [{description, "exchange type registry"},
                    {mfa,         {rabbit_sup, start_child,
                                   [rabbit_exchange_type_registry]}},
                    {enables,     kernel_ready}]}).

-rabbit_boot_step({rabbit_log,
                   [{description, "logging server"},
                    {mfa,         {rabbit_restartable_sup, start_child,
                                   [rabbit_log]}},
                    {enables,     kernel_ready}]}).

-rabbit_boot_step({rabbit_hooks,
                   [{description, "internal event notification system"},
                    {mfa,         {rabbit_hooks, start, []}},
                    {enables,     kernel_ready}]}).

-rabbit_boot_step({file_handle_cache,
                   [{description, "file handle cache server"},
                    {mfa,         {rabbit_sup, start_child, [file_handle_cache]}},
                    {enables,     kernel_ready}]}).

-rabbit_boot_step({kernel_ready,
                   [{description, "kernel ready"}]}).

-rabbit_boot_step({rabbit_alarm,
                   [{description, "alarm handler"},
                    {mfa,         {rabbit_alarm, start, []}},
                    {requires,    kernel_ready},
                    {enables,     core_initialized}]}).

-rabbit_boot_step({rabbit_memory_monitor,
                   [{description, "memory moniter"},
                    {mfa,         {rabbit_sup, start_child, [rabbit_memory_monitor]}},
                    {requires,    rabbit_alarm},
                    {enables,     core_initialized}]}).

-rabbit_boot_step({guid_generator,
                   [{description, "guid generator"},
                    {mfa,         {rabbit_sup, start_child, [rabbit_guid]}},
                    {requires,    kernel_ready},
                    {enables,     core_initialized}]}).

-rabbit_boot_step({rabbit_router,
                   [{description, "cluster router"},
                    {mfa,         {rabbit_restartable_sup, start_child,
                                   [rabbit_router]}},
                    {requires,    kernel_ready},
                    {enables,     core_initialized}]}).

-rabbit_boot_step({rabbit_node_monitor,
                   [{description, "node monitor"},
                    {mfa,         {rabbit_restartable_sup, start_child,
                                   [rabbit_node_monitor]}},
                    {requires,    kernel_ready},
                    {enables,     core_initialized}]}).

-rabbit_boot_step({core_initialized,
                   [{description, "core initialized"}]}).

-rabbit_boot_step({empty_db_check,
                   [{description, "empty DB check"},
                    {mfa,         {?MODULE, maybe_insert_default_data, []}},
                    {requires,    core_initialized}]}).

-rabbit_boot_step({exchange_recovery,
                   [{description, "exchange recovery"},
                    {mfa,         {rabbit_exchange, recover, []}},
                    {requires,    empty_db_check}]}).

<<<<<<< HEAD
-rabbit_boot_step({message_store_queue_sup_queue_recovery,
                   [{description, "message store, queue supervisor and queue recovery"},
                    {mfa,         {rabbit_amqqueue, start, []}},
                    {requires,    empty_db_check},
=======
-rabbit_boot_step({queue_recovery,
                   [{description, "queue recovery"},
                    {mfa,         {rabbit_amqqueue, recover, []}},
                    {requires,    exchange_recovery}]}).

-rabbit_boot_step({persister,
                   [{mfa,         {rabbit_sup, start_child, [rabbit_persister]}},
                    {requires,    queue_recovery}]}).

-rabbit_boot_step({guid_generator,
                   [{description, "guid generator"},
                    {mfa,         {rabbit_restartable_sup, start_child,
                                   [rabbit_guid]}},
                    {requires,    persister},
>>>>>>> 66814729
                    {enables,     routing_ready}]}).

-rabbit_boot_step({routing_ready,
                   [{description, "message delivery logic ready"}]}).

-rabbit_boot_step({log_relay,
                   [{description, "error log relay"},
                    {mfa,         {rabbit_error_logger, boot, []}},
                    {requires,    routing_ready}]}).

-rabbit_boot_step({networking,
                   [{mfa,         {rabbit_networking, boot, []}},
                    {requires,    log_relay},
                    {enables,     networking_listening}]}).

-rabbit_boot_step({networking_listening,
                   [{description, "network listeners available"}]}).

%%---------------------------------------------------------------------------

-import(application).
-import(mnesia).
-import(lists).
-import(inet).
-import(gen_tcp).

-include("rabbit_framing.hrl").
-include("rabbit.hrl").

-define(APPS, [os_mon, mnesia, rabbit]).

%%----------------------------------------------------------------------------

-ifdef(use_specs).

-type(log_location() :: 'tty' | 'undefined' | string()).
-type(file_suffix() :: binary()).

-spec(prepare/0 :: () -> 'ok').
-spec(start/0 :: () -> 'ok').
-spec(stop/0 :: () -> 'ok').
-spec(stop_and_halt/0 :: () -> 'ok').
-spec(rotate_logs/1 :: (file_suffix()) -> 'ok' | {'error', any()}).
-spec(status/0 :: () ->
             [{running_applications, [{atom(), string(), string()}]} |
              {nodes, [erlang_node()]} |
              {running_nodes, [erlang_node()]}]).
-spec(log_location/1 :: ('sasl' | 'kernel') -> log_location()).

-endif.

%%----------------------------------------------------------------------------

prepare() ->
    ok = ensure_working_log_handlers(),
    ok = rabbit_mnesia:ensure_mnesia_dir().

start() ->
    try
        ok = prepare(),
        ok = rabbit_misc:start_applications(?APPS)
    after
        %%give the error loggers some time to catch up
        timer:sleep(100)
    end.

stop() ->
    ok = rabbit_misc:stop_applications(?APPS).

stop_and_halt() ->
    try
        stop()
    after
        init:stop()
    end,
    ok.

status() ->
    [{running_applications, application:which_applications()}] ++
        rabbit_mnesia:status().

rotate_logs(BinarySuffix) ->
    Suffix = binary_to_list(BinarySuffix),
    log_rotation_result(rotate_logs(log_location(kernel),
                                    Suffix,
                                    rabbit_error_logger_file_h),
                        rotate_logs(log_location(sasl),
                                    Suffix,
                                    rabbit_sasl_report_file_h)).

%%--------------------------------------------------------------------

start(normal, []) ->
    {ok, SupPid} = rabbit_sup:start_link(),

    print_banner(),
    [ok = run_boot_step(Step) || Step <- boot_steps()],
    io:format("~nbroker running~n"),

    {ok, SupPid}.


stop(_State) ->
    terminated_ok = error_logger:delete_report_handler(rabbit_error_logger),
    ok = rabbit_alarm:stop(),
    ok = case rabbit_mnesia:is_clustered() of
             true  -> rabbit_amqqueue:on_node_down(node());
             false -> rabbit_mnesia:empty_ram_only_tables()
         end,
    ok.

%%---------------------------------------------------------------------------

boot_error(Format, Args) ->
    io:format("BOOT ERROR: " ++ Format, Args),
    error_logger:error_msg(Format, Args),
    timer:sleep(1000),
    exit({?MODULE, failure_during_boot}).

run_boot_step({StepName, Attributes}) ->
    Description = case lists:keysearch(description, 1, Attributes) of
                      {value, {_, D}} -> D;
                      false           -> StepName
                  end,
    case [MFA || {mfa, MFA} <- Attributes] of
        [] ->
            io:format("-- ~s~n", [Description]);
        MFAs ->
            io:format("starting ~-60s ...", [Description]),
            [case catch apply(M,F,A) of
                 {'EXIT', Reason} ->
                     boot_error("FAILED~nReason: ~p~n", [Reason]);
                 ok ->
                     ok
             end || {M,F,A} <- MFAs],
            io:format("done~n"),
            ok
    end.

boot_steps() ->
    AllApps = [App || {App, _, _} <- application:loaded_applications()],
    Modules = lists:usort(
                lists:append([Modules
                              || {ok, Modules} <-
                                     [application:get_key(App, modules)
                                      || App <- AllApps]])),
    UnsortedSteps =
        lists:flatmap(fun (Module) ->
                              [{StepName, Attributes}
                               || {rabbit_boot_step, [{StepName, Attributes}]}
                                      <- Module:module_info(attributes)]
                      end, Modules),
    sort_boot_steps(UnsortedSteps).

sort_boot_steps(UnsortedSteps) ->
    G = digraph:new([acyclic]),

    %% Add vertices, with duplicate checking.
    [case digraph:vertex(G, StepName) of
         false -> digraph:add_vertex(G, StepName, Step);
         _     -> boot_error("Duplicate boot step name: ~w~n", [StepName])
     end || Step = {StepName, _Attrs} <- UnsortedSteps],

    %% Add edges, detecting cycles and missing vertices.
    lists:foreach(fun ({StepName, Attributes}) ->
                          [add_boot_step_dep(G, StepName, PrecedingStepName)
                           || {requires, PrecedingStepName} <- Attributes],
                          [add_boot_step_dep(G, SucceedingStepName, StepName)
                           || {enables, SucceedingStepName} <- Attributes]
                  end, UnsortedSteps),

    %% Use topological sort to find a consistent ordering (if there is
    %% one, otherwise fail).
    SortedStepsRev = [begin
                          {StepName, Step} = digraph:vertex(G, StepName),
                          Step
                      end || StepName <- digraph_utils:topsort(G)],
    SortedSteps = lists:reverse(SortedStepsRev),

    digraph:delete(G),

    %% Check that all mentioned {M,F,A} triples are exported.
    case [{StepName, {M,F,A}}
          || {StepName, Attributes} <- SortedSteps,
             {mfa, {M,F,A}} <- Attributes,
             not erlang:function_exported(M, F, length(A))] of
        []               -> SortedSteps;
        MissingFunctions -> boot_error("Boot step functions not exported: ~p~n",
                                       [MissingFunctions])
    end.

add_boot_step_dep(G, RunsSecond, RunsFirst) ->
    case digraph:add_edge(G, RunsSecond, RunsFirst) of
        {error, Reason} ->
            boot_error("Could not add boot step dependency of ~w on ~w:~n~s",
              [RunsSecond, RunsFirst,
               case Reason of
                   {bad_vertex, V} ->
                       io_lib:format("Boot step not registered: ~w~n", [V]);
                   {bad_edge, [First | Rest]} ->
                       [io_lib:format("Cyclic dependency: ~w", [First]),
                        [io_lib:format(" depends on ~w", [Next])
                         || Next <- Rest],
                        io_lib:format(" depends on ~w~n", [First])]
               end]);
        _ ->
            ok
    end.

%%---------------------------------------------------------------------------

log_location(Type) ->
    case application:get_env(Type, case Type of
                                       kernel -> error_logger;
                                       sasl   -> sasl_error_logger
                                   end) of
        {ok, {file, File}} -> File;
        {ok, false}        -> undefined;
        {ok, tty}          -> tty;
        {ok, silent}       -> undefined;
        {ok, Bad}          -> throw({error, {cannot_log_to_file, Bad}});
        _                  -> undefined
    end.

app_location() ->
    {ok, Application} = application:get_application(),
    filename:absname(code:where_is_file(atom_to_list(Application) ++ ".app")).

home_dir() ->
    case init:get_argument(home) of
        {ok, [[Home]]} -> Home;
        Other          -> Other
    end.

%---------------------------------------------------------------------------

print_banner() ->
    {ok, Product} = application:get_key(id),
    {ok, Version} = application:get_key(vsn),
    ProductLen = string:len(Product),
    io:format("~n"
              "+---+   +---+~n"
              "|   |   |   |~n"
              "|   |   |   |~n"
              "|   |   |   |~n"
              "|   +---+   +-------+~n"
              "|                   |~n"
              "| ~s  +---+   |~n"
              "|           |   |   |~n"
              "| ~s  +---+   |~n"
              "|                   |~n"
              "+-------------------+~n"
              "AMQP ~p-~p~n~s~n~s~n~n",
              [Product, string:right([$v|Version], ProductLen),
               ?PROTOCOL_VERSION_MAJOR, ?PROTOCOL_VERSION_MINOR,
               ?COPYRIGHT_MESSAGE, ?INFORMATION_MESSAGE]),
    Settings = [{"node",           node()},
                {"app descriptor", app_location()},
                {"home dir",       home_dir()},
                {"cookie hash",    rabbit_misc:cookie_hash()},
                {"log",            log_location(kernel)},
                {"sasl log",       log_location(sasl)},
                {"database dir",   rabbit_mnesia:dir()}],
    DescrLen = lists:max([length(K) || {K, _V} <- Settings]),
    Format = "~-" ++ integer_to_list(DescrLen) ++ "s: ~s~n",
    lists:foreach(fun ({K, V}) -> io:format(Format, [K, V]) end, Settings),
    io:nl().

ensure_working_log_handlers() ->
    Handlers = gen_event:which_handlers(error_logger),
    ok = ensure_working_log_handler(error_logger_file_h,
                                    rabbit_error_logger_file_h,
                                    error_logger_tty_h,
                                    log_location(kernel),
                                    Handlers),

    ok = ensure_working_log_handler(sasl_report_file_h,
                                    rabbit_sasl_report_file_h,
                                    sasl_report_tty_h,
                                    log_location(sasl),
                                    Handlers),
    ok.

ensure_working_log_handler(OldFHandler, NewFHandler, TTYHandler,
                           LogLocation, Handlers) ->
    case LogLocation of
        undefined -> ok;
        tty       -> case lists:member(TTYHandler, Handlers) of
                         true  -> ok;
                         false ->
                             throw({error, {cannot_log_to_tty,
                                            TTYHandler, not_installed}})
                     end;
        _         -> case lists:member(NewFHandler, Handlers) of
                         true  -> ok;
                         false -> case rotate_logs(LogLocation, "",
                                                   OldFHandler, NewFHandler) of
                                      ok -> ok;
                                      {error, Reason} ->
                                          throw({error, {cannot_log_to_file,
                                                         LogLocation, Reason}})
                                  end
                     end
    end.

maybe_insert_default_data() ->
    case rabbit_mnesia:is_db_empty() of
        true -> insert_default_data();
        false -> ok
    end.

insert_default_data() ->
    {ok, DefaultUser} = application:get_env(default_user),
    {ok, DefaultPass} = application:get_env(default_pass),
    {ok, DefaultVHost} = application:get_env(default_vhost),
    {ok, [DefaultConfigurePerm, DefaultWritePerm, DefaultReadPerm]} =
        application:get_env(default_permissions),
    ok = rabbit_access_control:add_vhost(DefaultVHost),
    ok = rabbit_access_control:add_user(DefaultUser, DefaultPass),
    ok = rabbit_access_control:set_permissions(DefaultUser, DefaultVHost,
                                               DefaultConfigurePerm,
                                               DefaultWritePerm,
                                               DefaultReadPerm),
    ok.

rotate_logs(File, Suffix, Handler) ->
    rotate_logs(File, Suffix, Handler, Handler).

rotate_logs(File, Suffix, OldHandler, NewHandler) ->
    case File of
        undefined -> ok;
        tty       -> ok;
        _         -> gen_event:swap_handler(
                       error_logger,
                       {OldHandler, swap},
                       {NewHandler, {File, Suffix}})
    end.

log_rotation_result({error, MainLogError}, {error, SaslLogError}) ->
    {error, {{cannot_rotate_main_logs, MainLogError},
             {cannot_rotate_sasl_logs, SaslLogError}}};
log_rotation_result({error, MainLogError}, ok) ->
    {error, {cannot_rotate_main_logs, MainLogError}};
log_rotation_result(ok, {error, SaslLogError}) ->
    {error, {cannot_rotate_sasl_logs, SaslLogError}};
log_rotation_result(ok, ok) ->
    ok.<|MERGE_RESOLUTION|>--- conflicted
+++ resolved
@@ -72,7 +72,8 @@
 
 -rabbit_boot_step({file_handle_cache,
                    [{description, "file handle cache server"},
-                    {mfa,         {rabbit_sup, start_child, [file_handle_cache]}},
+                    {mfa,         {rabbit_sup, start_child,
+                                   [file_handle_cache]}},
                     {enables,     kernel_ready}]}).
 
 -rabbit_boot_step({kernel_ready,
@@ -86,13 +87,15 @@
 
 -rabbit_boot_step({rabbit_memory_monitor,
                    [{description, "memory moniter"},
-                    {mfa,         {rabbit_sup, start_child, [rabbit_memory_monitor]}},
+                    {mfa,         {rabbit_sup, start_child,
+                                   [rabbit_memory_monitor]}},
                     {requires,    rabbit_alarm},
                     {enables,     core_initialized}]}).
 
 -rabbit_boot_step({guid_generator,
                    [{description, "guid generator"},
-                    {mfa,         {rabbit_sup, start_child, [rabbit_guid]}},
+                    {mfa,         {rabbit_restartable_sup, start_child,
+                                   [rabbit_guid]}},
                     {requires,    kernel_ready},
                     {enables,     core_initialized}]}).
 
@@ -123,27 +126,10 @@
                     {mfa,         {rabbit_exchange, recover, []}},
                     {requires,    empty_db_check}]}).
 
-<<<<<<< HEAD
 -rabbit_boot_step({message_store_queue_sup_queue_recovery,
                    [{description, "message store, queue supervisor and queue recovery"},
                     {mfa,         {rabbit_amqqueue, start, []}},
                     {requires,    empty_db_check},
-=======
--rabbit_boot_step({queue_recovery,
-                   [{description, "queue recovery"},
-                    {mfa,         {rabbit_amqqueue, recover, []}},
-                    {requires,    exchange_recovery}]}).
-
--rabbit_boot_step({persister,
-                   [{mfa,         {rabbit_sup, start_child, [rabbit_persister]}},
-                    {requires,    queue_recovery}]}).
-
--rabbit_boot_step({guid_generator,
-                   [{description, "guid generator"},
-                    {mfa,         {rabbit_restartable_sup, start_child,
-                                   [rabbit_guid]}},
-                    {requires,    persister},
->>>>>>> 66814729
                     {enables,     routing_ready}]}).
 
 -rabbit_boot_step({routing_ready,
