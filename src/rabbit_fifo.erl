--- conflicted
+++ resolved
@@ -230,16 +230,13 @@
          %% order on recovery.
          prefix_msg_counts = {0, 0} :: {Return :: non_neg_integer(),
                                         PrefixMsgs :: non_neg_integer()},
-<<<<<<< HEAD
+         msg_bytes_enqueue = 0 :: non_neg_integer(),
+         msg_bytes_checkout = 0 :: non_neg_integer(),
          %% whether single active consumer is on or not for this queue
          single_active_consumer_on = false :: boolean(),
          %% waiting consumers, one is picked active consumer is cancelled or dies
          %% used only when single active consumer is on
          waiting_consumers = [] :: list()
-=======
-         msg_bytes_enqueue = 0 :: non_neg_integer(),
-         msg_bytes_checkout = 0 :: non_neg_integer()
->>>>>>> bc662bc0
         }).
 
 -opaque state() :: #state{}.
