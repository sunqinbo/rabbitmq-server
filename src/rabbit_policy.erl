%% The contents of this file are subject to the Mozilla Public License
%% Version 1.1 (the "License"); you may not use this file except in
%% compliance with the License. You may obtain a copy of the License
%% at http://www.mozilla.org/MPL/
%%
%% Software distributed under the License is distributed on an "AS IS"
%% basis, WITHOUT WARRANTY OF ANY KIND, either express or implied. See
%% the License for the specific language governing rights and
%% limitations under the License.
%%
%% The Original Code is RabbitMQ.
%%
%% The Initial Developer of the Original Code is VMware, Inc.
%% Copyright (c) 2007-2012 VMware, Inc.  All rights reserved.
%%

-module(rabbit_policy).

%% TODO specs

-behaviour(rabbit_runtime_parameter).

-include("rabbit.hrl").

-import(rabbit_misc, [pget/2, pget/3]).

-export([register/0]).
-export([name/1, get/2, set/1]).
-export([validate/4, validate_clear/3, notify/4, notify_clear/3]).

-rabbit_boot_step({?MODULE,
                   [{description, "policy parameters"},
                    {mfa, {rabbit_policy, register, []}},
                    {requires, rabbit_registry},
                    {enables, recovery}]}).

register() ->
    rabbit_registry:register(runtime_parameter, <<"policy">>, ?MODULE).

name(#amqqueue{policy = Policy}) -> name0(Policy);
name(#exchange{policy = Policy}) -> name0(Policy).

name0(undefined) -> none;
name0(Policy)    -> pget(<<"name">>, Policy).

set(Q = #amqqueue{name = Name}) -> Q#amqqueue{policy = set0(Name)};
set(X = #exchange{name = Name}) -> X#exchange{policy = set0(Name)}.

set0(Name = #resource{virtual_host = VHost}) -> match(Name, list(VHost)).

get(Name, #amqqueue{policy = Policy}) -> get0(Name, Policy);
get(Name, #exchange{policy = Policy}) -> get0(Name, Policy);
%% Caution - SLOW.
get(Name, EntityName = #resource{virtual_host = VHost}) ->
    get0(Name, match(EntityName, list(VHost))).

get0(_Name, undefined) -> {error, not_found};
get0(Name, List)       -> case pget(<<"policy">>, List) of
                              undefined -> {error, not_found};
                              Policy    -> case pget(Name, Policy) of
                                               undefined -> {error, not_found};
                                               Value    -> {ok, Value}
                                           end
                          end.

%%----------------------------------------------------------------------------

validate(_VHost, <<"policy">>, Name, Term) ->
    rabbit_parameter_validation:proplist(
      Name, policy_validation(), Term).

validate_clear(_VHost, <<"policy">>, _Name) ->
    ok.

notify(VHost, <<"policy">>, _Name, _Term) ->
    update_policies(VHost).

notify_clear(VHost, <<"policy">>, _Name) ->
    update_policies(VHost).

%%----------------------------------------------------------------------------


list(VHost) ->
    [[{<<"name">>, pget(key, P)} | pget(value, P)]
     || P <- rabbit_runtime_parameters:list(VHost, <<"policy">>)].

update_policies(VHost) ->
    Policies = list(VHost),
    {Xs, Qs} = rabbit_misc:execute_mnesia_transaction(
                 fun() ->
                         {[update_exchange(X, Policies) ||
                              X <- rabbit_exchange:list(VHost)],
                          [update_queue(Q, Policies) ||
                              Q <- rabbit_amqqueue:list(VHost)]}
                 end),
    [notify(X) || X <- Xs],
    [notify(Q) || Q <- Qs],
    ok.

update_exchange(X = #exchange{name = XName, policy = OldPolicy}, Policies) ->
    case match(XName, Policies) of
        OldPolicy -> no_change;
        NewPolicy -> rabbit_exchange:update(
                       XName, fun(X1) -> X1#exchange{policy = NewPolicy} end),
                     {X, X#exchange{policy = NewPolicy}}
    end.

update_queue(Q = #amqqueue{name = QName, policy = OldPolicy}, Policies) ->
    case match(QName, Policies) of
        OldPolicy -> no_change;
        NewPolicy -> rabbit_amqqueue:update(
                       QName, fun(Q1) -> Q1#amqqueue{policy = NewPolicy} end),
                     {Q, Q#amqqueue{policy = NewPolicy}}
    end.

notify(no_change)->
    ok;
notify({X1 = #exchange{}, X2 = #exchange{}}) ->
    rabbit_exchange:policy_changed(X1, X2);
notify({Q1 = #amqqueue{}, Q2 = #amqqueue{}}) ->
    rabbit_amqqueue:policy_changed(Q1, Q2).

match(Name, Policies) ->
    case lists:sort(fun sort_pred/2, [P || P <- Policies, matches(Name, P)]) of
        []               -> undefined;
        [Policy | _Rest] -> Policy
    end.

matches(#resource{name = Name}, Policy) ->
    match =:= re:run(Name, pget(<<"pattern">>, Policy), [{capture, none}]).

sort_pred(A, B) -> pget(<<"priority">>, A, 0) >= pget(<<"priority">>, B, 0).

%%----------------------------------------------------------------------------

policy_validation() ->
    [{<<"priority">>, fun rabbit_parameter_validation:number/2, optional},
<<<<<<< HEAD
     {<<"pattern">>,  fun rabbit_parameter_validation:regex/2,  mandatory},
     {<<"policy">>,   fun rabbit_parameter_validation:list/2,   mandatory}].
=======
     {<<"pattern">>, fun rabbit_parameter_validation:regex/2, mandatory},
     {<<"policy">>, fun validation/2, mandatory}].

validation(_Name, Terms) when is_list(Terms) ->
    [validation0(T) || T <- Terms ];
validation(Name, Term) ->
    {error, "~s should be list, actually was ~p", [Name, Term]}.

validation0({Key, Value}) when is_binary(Key) ->
    case rabbit_registry:lookup_module(policy_validator,
                                       list_to_atom(binary_to_list(Key))) of
             {ok, Mod} ->
                 Mod:validate_policy(Key, Value);
             {error, not_found} ->
                 {error, "~p is not a recognised policy option", [Key]};
             Error ->
                 Error
    end;
validation0(Term) ->
    {error, "parse error while reading policy: ~p", [Term]}.
>>>>>>> 74cb4d59
<|MERGE_RESOLUTION|>--- conflicted
+++ resolved
@@ -136,12 +136,8 @@
 
 policy_validation() ->
     [{<<"priority">>, fun rabbit_parameter_validation:number/2, optional},
-<<<<<<< HEAD
      {<<"pattern">>,  fun rabbit_parameter_validation:regex/2,  mandatory},
-     {<<"policy">>,   fun rabbit_parameter_validation:list/2,   mandatory}].
-=======
-     {<<"pattern">>, fun rabbit_parameter_validation:regex/2, mandatory},
-     {<<"policy">>, fun validation/2, mandatory}].
+     {<<"policy">>,   fun validation/2,                         mandatory}].
 
 validation(_Name, Terms) when is_list(Terms) ->
     [validation0(T) || T <- Terms ];
@@ -160,4 +156,3 @@
     end;
 validation0(Term) ->
     {error, "parse error while reading policy: ~p", [Term]}.
->>>>>>> 74cb4d59
