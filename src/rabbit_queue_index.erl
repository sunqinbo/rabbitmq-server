--- conflicted
+++ resolved
@@ -31,11 +31,7 @@
 
 -module(rabbit_queue_index).
 
-<<<<<<< HEAD
--export([init/4, terminate/2, delete_and_terminate/1, publish/5,
-=======
--export([init/5, terminate/2, delete_and_terminate/1, publish/4,
->>>>>>> b9cea020
+-export([init/5, terminate/2, delete_and_terminate/1, publish/5,
          deliver/2, ack/2, sync/2, flush/1, read/3,
          next_segment_boundary/1, bounds/1, recover/1]).
 
@@ -266,13 +262,9 @@
     ok = rabbit_misc:recursive_delete([Dir]),
     State1.
 
-<<<<<<< HEAD
-publish(Guid, SeqId, MsgProps, IsPersistent, State) when is_binary(Guid) ->
-=======
-publish(Guid, SeqId, IsPersistent,
+publish(Guid, SeqId, MsgProps, IsPersistent,
         State = #qistate { unsynced_guids = UnsyncedGuids })
   when is_binary(Guid) ->
->>>>>>> b9cea020
     ?GUID_BYTES = size(Guid),
     {JournalHdl, State1} = get_journal_handle(
                              State #qistate {
