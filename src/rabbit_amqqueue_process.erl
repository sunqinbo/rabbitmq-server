%% The contents of this file are subject to the Mozilla Public License
%% Version 1.1 (the "License"); you may not use this file except in
%% compliance with the License. You may obtain a copy of the License
%% at http://www.mozilla.org/MPL/
%%
%% Software distributed under the License is distributed on an "AS IS"
%% basis, WITHOUT WARRANTY OF ANY KIND, either express or implied. See
%% the License for the specific language governing rights and
%% limitations under the License.
%%
%% The Original Code is RabbitMQ.
%%
%% The Initial Developer of the Original Code is VMware, Inc.
%% Copyright (c) 2007-2012 VMware, Inc.  All rights reserved.
%%

-module(rabbit_amqqueue_process).
-include("rabbit.hrl").
-include("rabbit_framing.hrl").

-behaviour(gen_server2).

-define(UNSENT_MESSAGE_LIMIT,          200).
-define(SYNC_INTERVAL,                 25). %% milliseconds
-define(RAM_DURATION_UPDATE_INTERVAL,  5000).

-export([start_link/1, info_keys/0]).

-export([init_with_backing_queue_state/7]).

-export([init/1, terminate/2, code_change/3, handle_call/3, handle_cast/2,
         handle_info/2, handle_pre_hibernate/1, prioritise_call/3,
         prioritise_cast/2, prioritise_info/2, format_message_queue/2]).

%% Queue's state
-record(q, {q,
            exclusive_consumer,
            has_had_consumers,
            backing_queue,
            backing_queue_state,
            active_consumers,
            expires,
            sync_timer_ref,
            rate_timer_ref,
            expiry_timer_ref,
            stats_timer,
            msg_id_to_channel,
            ttl,
            ttl_timer_ref,
            ttl_timer_expiry,
            senders,
            publish_seqno,
            unconfirmed,
            delayed_stop,
            queue_monitors,
            dlx,
            dlx_routing_key,
            status
           }).

-record(consumer, {tag, ack_required}).

%% These are held in our process dictionary
-record(cr, {ch_pid,
             monitor_ref,
             acktags,
             consumer_count,
             blocked_consumers,
             limiter,
             is_limit_active,
             unsent_message_count}).

%%----------------------------------------------------------------------------

-ifdef(use_specs).

-spec(start_link/1 ::
        (rabbit_types:amqqueue()) -> rabbit_types:ok_pid_or_error()).
-spec(info_keys/0 :: () -> rabbit_types:info_keys()).
-spec(init_with_backing_queue_state/7 ::
        (rabbit_types:amqqueue(), atom(), tuple(), any(),
         [rabbit_types:delivery()], pmon:pmon(), dict()) -> #q{}).

-endif.

%%----------------------------------------------------------------------------

-define(STATISTICS_KEYS,
        [name,
         policy,
         exclusive_consumer_pid,
         exclusive_consumer_tag,
         messages_ready,
         messages_unacknowledged,
         messages,
         consumers,
         active_consumers,
         memory,
         slave_pids,
         synchronised_slave_pids,
         backing_queue_status,
         status
        ]).

-define(CREATION_EVENT_KEYS,
        [name,
         durable,
         auto_delete,
         arguments,
         owner_pid
        ]).

-define(INFO_KEYS, [pid | ?CREATION_EVENT_KEYS ++ ?STATISTICS_KEYS -- [name]]).

%%----------------------------------------------------------------------------

start_link(Q) -> gen_server2:start_link(?MODULE, Q, []).

info_keys() -> ?INFO_KEYS.

%%----------------------------------------------------------------------------

init(Q) ->
    process_flag(trap_exit, true),
<<<<<<< HEAD
    State = #q{q                   = Q#amqqueue{pid = self()},
               exclusive_consumer  = none,
               has_had_consumers   = false,
               backing_queue       = undefined,
               backing_queue_state = undefined,
               active_consumers    = queue:new(),
               expires             = undefined,
               sync_timer_ref      = undefined,
               rate_timer_ref      = undefined,
               expiry_timer_ref    = undefined,
               ttl                 = undefined,
               senders             = pmon:new(),
               dlx                 = undefined,
               dlx_routing_key     = undefined,
               publish_seqno       = 1,
               unconfirmed         = dtree:empty(),
               delayed_stop        = undefined,
               queue_monitors      = pmon:new(),
               msg_id_to_channel   = gb_trees:empty(),
               status              = running},
    {ok, rabbit_event:init_stats_timer(State, #q.stats_timer), hibernate,
=======
    {ok, init_state(Q#amqqueue{pid = self()}), hibernate,
>>>>>>> d6376fbd
     {backoff, ?HIBERNATE_AFTER_MIN, ?HIBERNATE_AFTER_MIN, ?DESIRED_HIBERNATE}}.

init_with_backing_queue_state(Q = #amqqueue{exclusive_owner = Owner}, BQ, BQS,
                              RateTRef, Deliveries, Senders, MTC) ->
    case Owner of
        none -> ok;
        _    -> erlang:monitor(process, Owner)
    end,
    State = init_state(Q),
    State1 = State#q{backing_queue       = BQ,
                     backing_queue_state = BQS,
                     rate_timer_ref      = RateTRef,
                     senders             = Senders,
                     msg_id_to_channel   = MTC},
    State2 = process_args(State1),
    lists:foldl(fun (Delivery, StateN) ->
                        deliver_or_enqueue(Delivery, true, StateN)
                end, State2, Deliveries).

init_state(Q) ->
    State = #q{q                   = Q,
               exclusive_consumer  = none,
               has_had_consumers   = false,
               active_consumers    = queue:new(),
               senders             = pmon:new(),
               publish_seqno       = 1,
               unconfirmed         = dtree:empty(),
               queue_monitors      = pmon:new(),
<<<<<<< HEAD
               msg_id_to_channel   = MTC,
               status              = running},
    State1 = process_args(rabbit_event:init_stats_timer(State, #q.stats_timer)),
    lists:foldl(fun (Delivery, StateN) ->
                        deliver_or_enqueue(Delivery, true, StateN)
                end, State1, Deliveries).
=======
               msg_id_to_channel   = gb_trees:empty()},
    rabbit_event:init_stats_timer(State, #q.stats_timer).
>>>>>>> d6376fbd

terminate(shutdown = R,      State = #q{backing_queue = BQ}) ->
    terminate_shutdown(fun (BQS) -> BQ:terminate(R, BQS) end, State);
terminate({shutdown, _} = R, State = #q{backing_queue = BQ}) ->
    terminate_shutdown(fun (BQS) -> BQ:terminate(R, BQS) end, State);
terminate(Reason,            State = #q{q             = #amqqueue{name = QName},
                                        backing_queue = BQ}) ->
    terminate_shutdown(
      fun (BQS) ->
              BQS1 = BQ:delete_and_terminate(Reason, BQS),
              %% don't care if the internal delete doesn't return 'ok'.
              rabbit_amqqueue:internal_delete(QName),
              BQS1
      end, State).

code_change(_OldVsn, State, _Extra) ->
    {ok, State}.

%%----------------------------------------------------------------------------

declare(Recover, From, State = #q{q                   = Q,
                                  backing_queue       = undefined,
                                  backing_queue_state = undefined}) ->
    case rabbit_amqqueue:internal_declare(Q, Recover =/= new) of
        #amqqueue{} = Q1 ->
            case matches(Recover, Q, Q1) of
                true ->
                    gen_server2:reply(From, {new, Q}),
                    ok = file_handle_cache:register_callback(
                           rabbit_amqqueue, set_maximum_since_use, [self()]),
                    ok = rabbit_memory_monitor:register(
                           self(), {rabbit_amqqueue,
                                    set_ram_duration_target, [self()]}),
                    BQ = backing_queue_module(Q1),
                    BQS = bq_init(BQ, Q, Recover),
                    recovery_barrier(Recover),
                    State1 = process_args(State#q{backing_queue       = BQ,
                                                  backing_queue_state = BQS}),
                    rabbit_event:notify(queue_created,
                                        infos(?CREATION_EVENT_KEYS, State1)),
                    rabbit_event:if_enabled(State1, #q.stats_timer,
                                            fun() -> emit_stats(State1) end),
                    noreply(State1);
                false ->
                    {stop, normal, {existing, Q1}, State}
            end;
        Err ->
            {stop, normal, Err, State}
    end.

matches(new, Q1, Q2) ->
    %% i.e. not policy
    Q1#amqqueue.name            =:= Q2#amqqueue.name            andalso
    Q1#amqqueue.durable         =:= Q2#amqqueue.durable         andalso
    Q1#amqqueue.auto_delete     =:= Q2#amqqueue.auto_delete     andalso
    Q1#amqqueue.exclusive_owner =:= Q2#amqqueue.exclusive_owner andalso
    Q1#amqqueue.arguments       =:= Q2#amqqueue.arguments       andalso
    Q1#amqqueue.pid             =:= Q2#amqqueue.pid             andalso
    Q1#amqqueue.slave_pids      =:= Q2#amqqueue.slave_pids;
matches(_,  Q,   Q) -> true;
matches(_, _Q, _Q1) -> false.

bq_init(BQ, Q, Recover) ->
    Self = self(),
    BQ:init(Q, Recover =/= new,
            fun (Mod, Fun) ->
                    rabbit_amqqueue:run_backing_queue(Self, Mod, Fun)
            end).

recovery_barrier(new) ->
    ok;
recovery_barrier(BarrierPid) ->
    MRef = erlang:monitor(process, BarrierPid),
    receive
        {BarrierPid, go}              -> erlang:demonitor(MRef, [flush]);
        {'DOWN', MRef, process, _, _} -> ok
    end.

process_args(State = #q{q = #amqqueue{arguments = Arguments}}) ->
    lists:foldl(
      fun({Arg, Fun}, State1) ->
              case rabbit_misc:table_lookup(Arguments, Arg) of
                  {_Type, Val} -> Fun(Val, State1);
                  undefined    -> State1
              end
      end, State,
      [{<<"x-expires">>,                 fun init_expires/2},
       {<<"x-dead-letter-exchange">>,    fun init_dlx/2},
       {<<"x-dead-letter-routing-key">>, fun init_dlx_routing_key/2},
       {<<"x-message-ttl">>,             fun init_ttl/2}]).

init_expires(Expires, State) -> ensure_expiry_timer(State#q{expires = Expires}).

init_ttl(TTL, State) -> drop_expired_msgs(State#q{ttl = TTL}).

init_dlx(DLX, State = #q{q = #amqqueue{name = QName}}) ->
    State#q{dlx = rabbit_misc:r(QName, exchange, DLX)}.

init_dlx_routing_key(RoutingKey, State) ->
    State#q{dlx_routing_key = RoutingKey}.

terminate_shutdown(Fun, State) ->
    State1 = #q{backing_queue_state = BQS} =
        stop_sync_timer(stop_rate_timer(State)),
    case BQS of
        undefined -> State1;
        _         -> ok = rabbit_memory_monitor:deregister(self()),
                     QName = qname(State),
                     [emit_consumer_deleted(Ch, CTag, QName)
                      || {Ch, CTag, _} <- consumers(State1)],
                     State1#q{backing_queue_state = Fun(BQS)}
    end.

reply(Reply, NewState) ->
    {NewState1, Timeout} = next_state(NewState),
    {reply, Reply, ensure_stats_timer(ensure_rate_timer(NewState1)), Timeout}.

noreply(NewState) ->
    {NewState1, Timeout} = next_state(NewState),
    {noreply, ensure_stats_timer(ensure_rate_timer(NewState1)), Timeout}.

next_state(State = #q{backing_queue = BQ, backing_queue_state = BQS}) ->
    assert_invariant(State),
    {MsgIds, BQS1} = BQ:drain_confirmed(BQS),
    State1 = confirm_messages(MsgIds, State#q{backing_queue_state = BQS1}),
    case BQ:needs_timeout(BQS1) of
        false -> {stop_sync_timer(State1),   hibernate     };
        idle  -> {stop_sync_timer(State1),   ?SYNC_INTERVAL};
        timed -> {ensure_sync_timer(State1), 0             }
    end.

backing_queue_module(Q) ->
    case rabbit_mirror_queue_misc:is_mirrored(Q) of
        false -> {ok, BQM} = application:get_env(backing_queue_module),
                 BQM;
        true  -> rabbit_mirror_queue_master
    end.

ensure_sync_timer(State = #q{sync_timer_ref = undefined}) ->
    TRef = erlang:send_after(?SYNC_INTERVAL, self(), sync_timeout),
    State#q{sync_timer_ref = TRef};
ensure_sync_timer(State) ->
    State.

stop_sync_timer(State = #q{sync_timer_ref = undefined}) ->
    State;
stop_sync_timer(State = #q{sync_timer_ref = TRef}) ->
    erlang:cancel_timer(TRef),
    State#q{sync_timer_ref = undefined}.

ensure_rate_timer(State = #q{rate_timer_ref = undefined}) ->
    TRef = erlang:send_after(
             ?RAM_DURATION_UPDATE_INTERVAL, self(), update_ram_duration),
    State#q{rate_timer_ref = TRef};
ensure_rate_timer(State) ->
    State.

stop_rate_timer(State = #q{rate_timer_ref = undefined}) ->
    State;
stop_rate_timer(State = #q{rate_timer_ref = TRef}) ->
    erlang:cancel_timer(TRef),
    State#q{rate_timer_ref = undefined}.

stop_expiry_timer(State = #q{expiry_timer_ref = undefined}) ->
    State;
stop_expiry_timer(State = #q{expiry_timer_ref = TRef}) ->
    erlang:cancel_timer(TRef),
    State#q{expiry_timer_ref = undefined}.

%% We wish to expire only when there are no consumers *and* the expiry
%% hasn't been refreshed (by queue.declare or basic.get) for the
%% configured period.
ensure_expiry_timer(State = #q{expires = undefined}) ->
    State;
ensure_expiry_timer(State = #q{expires = Expires}) ->
    case is_unused(State) of
        true  -> NewState = stop_expiry_timer(State),
                 TRef = erlang:send_after(Expires, self(), maybe_expire),
                 NewState#q{expiry_timer_ref = TRef};
        false -> State
    end.

ensure_stats_timer(State) ->
    rabbit_event:ensure_stats_timer(State, #q.stats_timer, emit_stats).

assert_invariant(#q{active_consumers = AC,
                    backing_queue = BQ, backing_queue_state = BQS}) ->
    true = (queue:is_empty(AC) orelse BQ:is_empty(BQS)).

lookup_ch(ChPid) ->
    case get({ch, ChPid}) of
        undefined -> not_found;
        C         -> C
    end.

ch_record(ChPid) ->
    Key = {ch, ChPid},
    case get(Key) of
        undefined -> MonitorRef = erlang:monitor(process, ChPid),
                     C = #cr{ch_pid               = ChPid,
                             monitor_ref          = MonitorRef,
                             acktags              = sets:new(),
                             consumer_count       = 0,
                             blocked_consumers    = queue:new(),
                             is_limit_active      = false,
                             limiter              = rabbit_limiter:make_token(),
                             unsent_message_count = 0},
                     put(Key, C),
                     C;
        C = #cr{} -> C
    end.

update_ch_record(C = #cr{consumer_count       = ConsumerCount,
                         acktags              = ChAckTags,
                         unsent_message_count = UnsentMessageCount}) ->
    case {sets:size(ChAckTags), ConsumerCount, UnsentMessageCount} of
        {0, 0, 0} -> ok = erase_ch_record(C);
        _         -> ok = store_ch_record(C)
    end,
    C.

store_ch_record(C = #cr{ch_pid = ChPid}) ->
    put({ch, ChPid}, C),
    ok.

erase_ch_record(#cr{ch_pid      = ChPid,
                    limiter     = Limiter,
                    monitor_ref = MonitorRef}) ->
    ok = rabbit_limiter:unregister(Limiter, self()),
    erlang:demonitor(MonitorRef),
    erase({ch, ChPid}),
    ok.

update_consumer_count(C = #cr{consumer_count = 0, limiter = Limiter}, +1) ->
    ok = rabbit_limiter:register(Limiter, self()),
    update_ch_record(C#cr{consumer_count = 1});
update_consumer_count(C = #cr{consumer_count = 1, limiter = Limiter}, -1) ->
    ok = rabbit_limiter:unregister(Limiter, self()),
    update_ch_record(C#cr{consumer_count = 0,
                          limiter = rabbit_limiter:make_token()});
update_consumer_count(C = #cr{consumer_count = Count}, Delta) ->
    update_ch_record(C#cr{consumer_count = Count + Delta}).

all_ch_record() -> [C || {{ch, _}, C} <- get()].

block_consumer(C = #cr{blocked_consumers = Blocked}, QEntry) ->
    update_ch_record(C#cr{blocked_consumers = queue:in(QEntry, Blocked)}).

is_ch_blocked(#cr{unsent_message_count = Count, is_limit_active = Limited}) ->
    Limited orelse Count >= ?UNSENT_MESSAGE_LIMIT.

ch_record_state_transition(OldCR, NewCR) ->
    case {is_ch_blocked(OldCR), is_ch_blocked(NewCR)} of
        {true, false} -> unblock;
        {false, true} -> block;
        {_, _}        -> ok
    end.

deliver_msgs_to_consumers(_DeliverFun, true, State) ->
    {true, State};
deliver_msgs_to_consumers(DeliverFun, false,
                          State = #q{active_consumers = ActiveConsumers}) ->
    case queue:out(ActiveConsumers) of
        {empty, _} ->
            {false, State};
        {{value, QEntry}, Tail} ->
            {Stop, State1} = deliver_msg_to_consumer(
                               DeliverFun, QEntry,
                               State#q{active_consumers = Tail}),
            deliver_msgs_to_consumers(DeliverFun, Stop, State1)
    end.

deliver_msg_to_consumer(DeliverFun, E = {ChPid, Consumer}, State) ->
    C = ch_record(ChPid),
    case is_ch_blocked(C) of
        true  -> block_consumer(C, E),
                 {false, State};
        false -> case rabbit_limiter:can_send(C#cr.limiter, self(),
                                              Consumer#consumer.ack_required) of
                     false -> block_consumer(C#cr{is_limit_active = true}, E),
                              {false, State};
                     true  -> AC1 = queue:in(E, State#q.active_consumers),
                              deliver_msg_to_consumer(
                                DeliverFun, Consumer, C,
                                State#q{active_consumers = AC1})
                 end
    end.

deliver_msg_to_consumer(DeliverFun,
                        #consumer{tag          = ConsumerTag,
                                  ack_required = AckRequired},
                        C = #cr{ch_pid               = ChPid,
                                acktags              = ChAckTags,
                                unsent_message_count = Count},
                        State = #q{q = #amqqueue{name = QName}}) ->
    {{Message, IsDelivered, AckTag}, Stop, State1} =
        DeliverFun(AckRequired, State),
    rabbit_channel:deliver(ChPid, ConsumerTag, AckRequired,
                           {QName, self(), AckTag, IsDelivered, Message}),
    ChAckTags1 = case AckRequired of
                     true  -> sets:add_element(AckTag, ChAckTags);
                     false -> ChAckTags
                 end,
    update_ch_record(C#cr{acktags              = ChAckTags1,
                          unsent_message_count = Count + 1}),
    {Stop, State1}.

deliver_from_queue_deliver(AckRequired, State) ->
    {Result, State1} = fetch(AckRequired, State),
    State2 = #q{backing_queue = BQ, backing_queue_state = BQS} =
        drop_expired_msgs(State1),
    {Result, BQ:is_empty(BQS), State2}.

confirm_messages([], State) ->
    State;
confirm_messages(MsgIds, State = #q{msg_id_to_channel = MTC}) ->
    {CMs, MTC1} =
        lists:foldl(
          fun(MsgId, {CMs, MTC0}) ->
                  case gb_trees:lookup(MsgId, MTC0) of
                      {value, {SenderPid, MsgSeqNo}} ->
                          {rabbit_misc:gb_trees_cons(SenderPid,
                                                     MsgSeqNo, CMs),
                           gb_trees:delete(MsgId, MTC0)};
                      none ->
                          {CMs, MTC0}
                  end
          end, {gb_trees:empty(), MTC}, MsgIds),
    rabbit_misc:gb_trees_foreach(fun rabbit_misc:confirm_to_sender/2, CMs),
    State#q{msg_id_to_channel = MTC1}.

send_or_record_confirm(#delivery{msg_seq_no = undefined}, State) ->
    {never, State};
send_or_record_confirm(#delivery{sender     = SenderPid,
                                 msg_seq_no = MsgSeqNo,
                                 message    = #basic_message {
                                   is_persistent = true,
                                   id            = MsgId}},
                       State = #q{q                 = #amqqueue{durable = true},
                                  msg_id_to_channel = MTC}) ->
    MTC1 = gb_trees:insert(MsgId, {SenderPid, MsgSeqNo}, MTC),
    {eventually, State#q{msg_id_to_channel = MTC1}};
send_or_record_confirm(#delivery{sender     = SenderPid,
                                 msg_seq_no = MsgSeqNo}, State) ->
    rabbit_misc:confirm_to_sender(SenderPid, [MsgSeqNo]),
    {immediately, State}.

discard(#delivery{sender     = SenderPid,
                  msg_seq_no = MsgSeqNo,
                  message    = #basic_message{id = MsgId}}, State) ->
    State1 = #q{backing_queue = BQ, backing_queue_state = BQS} =
        case MsgSeqNo of
            undefined -> State;
            _         -> confirm_messages([MsgId], State)
        end,
    BQS1 = BQ:discard(MsgId, SenderPid, BQS),
    State1#q{backing_queue_state = BQS1}.

run_message_queue(State) ->
    State1 = #q{backing_queue = BQ, backing_queue_state = BQS} =
        drop_expired_msgs(State),
    {_IsEmpty1, State2} = deliver_msgs_to_consumers(
                            fun deliver_from_queue_deliver/2,
                            BQ:is_empty(BQS), State1),
    State2.

attempt_delivery(Delivery = #delivery{sender = SenderPid, message = Message},
                 Props, Delivered, State = #q{backing_queue       = BQ,
                                              backing_queue_state = BQS}) ->
    case BQ:is_duplicate(Message, BQS) of
        {false, BQS1} ->
            deliver_msgs_to_consumers(
              fun (true, State1 = #q{backing_queue_state = BQS2}) ->
                      {AckTag, BQS3} = BQ:publish_delivered(
                                         Message, Props, SenderPid, BQS2),
                      {{Message, Delivered, AckTag},
                       true, State1#q{backing_queue_state = BQS3}};
                  (false, State1) ->
                      {{Message, Delivered, undefined},
                       true, discard(Delivery, State1)}
              end, false, State#q{backing_queue_state = BQS1});
        {published, BQS1} ->
            {true,  State#q{backing_queue_state = BQS1}};
        {discarded, BQS1} ->
            {false, State#q{backing_queue_state = BQS1}}
    end.

deliver_or_enqueue(Delivery = #delivery{message = Message, sender = SenderPid},
                   Delivered, State) ->
    {Confirm, State1} = send_or_record_confirm(Delivery, State),
    Props = message_properties(Message, Confirm, State),
    case attempt_delivery(Delivery, Props, Delivered, State1) of
        {true, State2} ->
            State2;
        %% The next one is an optimisation
        {false, State2 = #q{ttl = 0, dlx = undefined}} ->
            discard(Delivery, State2);
        {false, State2 = #q{backing_queue = BQ, backing_queue_state = BQS}} ->
            BQS1 = BQ:publish(Message, Props, Delivered, SenderPid, BQS),
            ensure_ttl_timer(Props#message_properties.expiry,
                             State2#q{backing_queue_state = BQS1})
    end.

requeue_and_run(AckTags, State = #q{backing_queue       = BQ,
                                    backing_queue_state = BQS}) ->
    {_MsgIds, BQS1} = BQ:requeue(AckTags, BQS),
    run_message_queue(State#q{backing_queue_state = BQS1}).

fetch(AckRequired, State = #q{backing_queue       = BQ,
                              backing_queue_state = BQS}) ->
    {Result, BQS1} = BQ:fetch(AckRequired, BQS),
    {Result, State#q{backing_queue_state = BQS1}}.

ack(AckTags, ChPid, State) ->
    subtract_acks(ChPid, AckTags, State,
                  fun (State1 = #q{backing_queue       = BQ,
                                   backing_queue_state = BQS}) ->
                          {_Guids, BQS1} = BQ:ack(AckTags, BQS),
                          State1#q{backing_queue_state = BQS1}
                  end).

requeue(AckTags, ChPid, State) ->
    subtract_acks(ChPid, AckTags, State,
                  fun (State1) -> requeue_and_run(AckTags, State1) end).

remove_consumer(ChPid, ConsumerTag, Queue) ->
    queue:filter(fun ({CP, #consumer{tag = CTag}}) ->
                         (CP /= ChPid) or (CTag /= ConsumerTag)
                 end, Queue).

remove_consumers(ChPid, Queue, QName) ->
    queue:filter(fun ({CP, #consumer{tag = CTag}}) when CP =:= ChPid ->
                         emit_consumer_deleted(ChPid, CTag, QName),
                         false;
                     (_) ->
                         true
                 end, Queue).

possibly_unblock(State, ChPid, Update) ->
    case lookup_ch(ChPid) of
        not_found ->
            State;
        C ->
            C1 = Update(C),
            case ch_record_state_transition(C, C1) of
                ok      ->  update_ch_record(C1),
                            State;
                unblock -> #cr{blocked_consumers = Consumers} = C1,
                           update_ch_record(
                             C1#cr{blocked_consumers = queue:new()}),
                           AC1 = queue:join(State#q.active_consumers,
                                            Consumers),
                           run_message_queue(State#q{active_consumers = AC1})
            end
    end.

should_auto_delete(#q{q = #amqqueue{auto_delete = false}}) -> false;
should_auto_delete(#q{has_had_consumers = false}) -> false;
should_auto_delete(State) -> is_unused(State).

handle_ch_down(DownPid, State = #q{exclusive_consumer = Holder,
                                   senders            = Senders}) ->
    Senders1 = case pmon:is_monitored(DownPid, Senders) of
                   false -> Senders;
                   true  -> credit_flow:peer_down(DownPid),
                            pmon:demonitor(DownPid, Senders)
               end,
    case lookup_ch(DownPid) of
        not_found ->
            {ok, State#q{senders = Senders1}};
        C = #cr{ch_pid            = ChPid,
                acktags           = ChAckTags,
                blocked_consumers = Blocked} ->
            QName = qname(State),
            _ = remove_consumers(ChPid, Blocked, QName), %% for stats emission
            ok = erase_ch_record(C),
            State1 = State#q{
                       exclusive_consumer = case Holder of
                                                {ChPid, _} -> none;
                                                Other      -> Other
                                            end,
                       active_consumers = remove_consumers(
                                            ChPid, State#q.active_consumers,
                                            QName),
                       senders          = Senders1},
            case should_auto_delete(State1) of
                true  -> {stop, State1};
                false -> {ok, requeue_and_run(sets:to_list(ChAckTags),
                                              ensure_expiry_timer(State1))}
            end
    end.

check_exclusive_access({_ChPid, _ConsumerTag}, _ExclusiveConsume, _State) ->
    in_use;
check_exclusive_access(none, false, _State) ->
    ok;
check_exclusive_access(none, true, State) ->
    case is_unused(State) of
        true  -> ok;
        false -> in_use
    end.

consumer_count() -> consumer_count(fun (_) -> false end).

active_consumer_count() -> consumer_count(fun is_ch_blocked/1).

consumer_count(Exclude) ->
    lists:sum([Count || C = #cr{consumer_count = Count} <- all_ch_record(),
                        not Exclude(C)]).

is_unused(_State) -> consumer_count() == 0.

maybe_send_reply(_ChPid, undefined) -> ok;
maybe_send_reply(ChPid, Msg) -> ok = rabbit_channel:send_command(ChPid, Msg).

qname(#q{q = #amqqueue{name = QName}}) -> QName.

backing_queue_timeout(State = #q{backing_queue       = BQ,
                                 backing_queue_state = BQS}) ->
    State#q{backing_queue_state = BQ:timeout(BQS)}.

subtract_acks(ChPid, AckTags, State, Fun) ->
    case lookup_ch(ChPid) of
        not_found ->
            State;
        C = #cr{acktags = ChAckTags} ->
            update_ch_record(C#cr{acktags = lists:foldl(fun sets:del_element/2,
                                                        ChAckTags, AckTags)}),
            Fun(State)
    end.

message_properties(Message, Confirm, #q{ttl = TTL}) ->
    #message_properties{expiry           = calculate_msg_expiry(Message, TTL),
                        needs_confirming = Confirm == eventually}.

calculate_msg_expiry(#basic_message{content = Content}, TTL) ->
    #content{properties = Props} =
        rabbit_binary_parser:ensure_content_decoded(Content),
    %% We assert that the expiration must be valid - we check in the channel.
    {ok, MsgTTL} = rabbit_basic:parse_expiration(Props),
    case lists:min([TTL, MsgTTL]) of
        undefined -> undefined;
        T         -> now_micros() + T * 1000
    end.

drop_expired_msgs(State = #q{dlx                 = DLX,
                             backing_queue_state = BQS,
                             backing_queue       = BQ }) ->
    Now = now_micros(),
    ExpirePred = fun (#message_properties{expiry = Exp}) -> Now >= Exp end,
    {Props, BQS1} = case DLX of
                        undefined -> BQ:dropwhile(ExpirePred, BQS);
                        _         -> {Next, Msgs, BQS2} =
                                         BQ:fetchwhile(ExpirePred,
                                                       fun accumulate_msgs/3,
                                                       [], BQS),
                                     case Msgs of
                                         [] -> ok;
                                         _  -> (dead_letter_fun(expired))(
                                                 lists:reverse(Msgs))
                                     end,
                                     {Next, BQS2}
                    end,
    ensure_ttl_timer(case Props of
                         undefined                          -> undefined;
                         #message_properties{expiry = Exp}  -> Exp
                     end, State#q{backing_queue_state = BQS1}).

accumulate_msgs(Msg, AckTag, Acc) -> [{Msg, AckTag} | Acc].

ensure_ttl_timer(undefined, State) ->
    State;
ensure_ttl_timer(Expiry, State = #q{ttl_timer_ref = undefined}) ->
    After = (case Expiry - now_micros() of
                 V when V > 0 -> V + 999; %% always fire later
                 _            -> 0
             end) div 1000,
    TRef = erlang:send_after(After, self(), drop_expired),
    State#q{ttl_timer_ref = TRef, ttl_timer_expiry = Expiry};
ensure_ttl_timer(Expiry, State = #q{ttl_timer_ref    = TRef,
                                    ttl_timer_expiry = TExpiry})
  when Expiry + 1000 < TExpiry ->
    case erlang:cancel_timer(TRef) of
        false -> State;
        _     -> ensure_ttl_timer(Expiry, State#q{ttl_timer_ref = undefined})
    end;
ensure_ttl_timer(_Expiry, State) ->
    State.

dead_letter_fun(Reason) ->
    fun(Msgs) -> gen_server2:cast(self(), {dead_letter, Msgs, Reason}) end.

dead_letter_publish(Msg, Reason, X, State = #q{publish_seqno = MsgSeqNo}) ->
    DLMsg = make_dead_letter_msg(Reason, Msg, State),
    Delivery = rabbit_basic:delivery(false, DLMsg, MsgSeqNo),
    {Queues, Cycles} = detect_dead_letter_cycles(
                         DLMsg, rabbit_exchange:route(X, Delivery)),
    lists:foreach(fun log_cycle_once/1, Cycles),
    {_, DeliveredQPids} = rabbit_amqqueue:deliver(
                            rabbit_amqqueue:lookup(Queues), Delivery),
    DeliveredQPids.

handle_queue_down(QPid, Reason, State = #q{queue_monitors = QMons,
                                           unconfirmed    = UC}) ->
    case pmon:is_monitored(QPid, QMons) of
        false -> noreply(State);
        true  -> case rabbit_misc:is_abnormal_exit(Reason) of
                     true  -> {Lost, _UC1} = dtree:take_all(QPid, UC),
                              QNameS = rabbit_misc:rs(qname(State)),
                              rabbit_log:warning("DLQ ~p for ~s died with "
                                                 "~p unconfirmed messages~n",
                                                 [QPid, QNameS, length(Lost)]);
                     false -> ok
                 end,
                 {MsgSeqNoAckTags, UC1} = dtree:take(QPid, UC),
                 cleanup_after_confirm(
                   [AckTag || {_MsgSeqNo, AckTag} <- MsgSeqNoAckTags],
                   State#q{queue_monitors = pmon:erase(QPid, QMons),
                           unconfirmed    = UC1})
    end.

stop(State) -> stop(undefined, noreply, State).

stop(From, Reply, State = #q{unconfirmed = UC}) ->
    case {dtree:is_empty(UC), Reply} of
        {true, noreply} -> {stop, normal, State};
        {true,       _} -> {stop, normal, Reply, State};
        {false,      _} -> noreply(State#q{delayed_stop = {From, Reply}})
    end.

cleanup_after_confirm(AckTags, State = #q{delayed_stop        = DS,
                                          unconfirmed         = UC,
                                          backing_queue       = BQ,
                                          backing_queue_state = BQS}) ->
    {_Guids, BQS1} = BQ:ack(AckTags, BQS),
    State1 = State#q{backing_queue_state = BQS1},
    case dtree:is_empty(UC) andalso DS =/= undefined of
        true  -> case DS of
                     {_,  noreply} -> ok;
                     {From, Reply} -> gen_server2:reply(From, Reply)
                 end,
                 {stop, normal, State1};
        false -> noreply(State1)
    end.

detect_dead_letter_cycles(#basic_message{content = Content}, Queues) ->
    #content{properties = #'P_basic'{headers = Headers}} =
        rabbit_binary_parser:ensure_content_decoded(Content),
    NoCycles = {Queues, []},
    case Headers of
        undefined ->
            NoCycles;
        _ ->
            case rabbit_misc:table_lookup(Headers, <<"x-death">>) of
                {array, DeathTables} ->
                    OldQueues = [rabbit_misc:table_lookup(D, <<"queue">>) ||
                                    {table, D} <- DeathTables],
                    OldQueues1 = [QName || {longstr, QName} <- OldQueues],
                    OldQueuesSet = ordsets:from_list(OldQueues1),
                    {Cycling, NotCycling} =
                        lists:partition(
                          fun(Queue) ->
                                  ordsets:is_element(Queue#resource.name,
                                                     OldQueuesSet)
                          end, Queues),
                    {NotCycling, [[QName | OldQueues1] ||
                                     #resource{name = QName} <- Cycling]};
                _ ->
                    NoCycles
            end
    end.

make_dead_letter_msg(Reason,
                     Msg = #basic_message{content       = Content,
                                          exchange_name = Exchange,
                                          routing_keys  = RoutingKeys},
                     State = #q{dlx = DLX, dlx_routing_key = DlxRoutingKey}) ->
    {DeathRoutingKeys, HeadersFun1} =
        case DlxRoutingKey of
            undefined -> {RoutingKeys, fun (H) -> H end};
            _         -> {[DlxRoutingKey],
                          fun (H) -> lists:keydelete(<<"CC">>, 1, H) end}
        end,
    ReasonBin = list_to_binary(atom_to_list(Reason)),
    #resource{name = QName} = qname(State),
    TimeSec = rabbit_misc:now_ms() div 1000,
    HeadersFun2 =
        fun (Headers) ->
                %% The first routing key is the one specified in the
                %% basic.publish; all others are CC or BCC keys.
                RKs  = [hd(RoutingKeys) | rabbit_basic:header_routes(Headers)],
                RKs1 = [{longstr, Key} || Key <- RKs],
                Info = [{<<"reason">>,       longstr,   ReasonBin},
                        {<<"queue">>,        longstr,   QName},
                        {<<"time">>,         timestamp, TimeSec},
                        {<<"exchange">>,     longstr,   Exchange#resource.name},
                        {<<"routing-keys">>, array,     RKs1}],
                HeadersFun1(rabbit_basic:prepend_table_header(<<"x-death">>,
                                                              Info, Headers))
        end,
    Content1 = rabbit_basic:map_headers(HeadersFun2, Content),
    Msg#basic_message{exchange_name = DLX, id = rabbit_guid:gen(),
                      routing_keys = DeathRoutingKeys, content = Content1}.

now_micros() -> timer:now_diff(now(), {0,0,0}).

infos(Items, State) -> [{Item, i(Item, State)} || Item <- Items].

i(name,        #q{q = #amqqueue{name        = Name}})       -> Name;
i(durable,     #q{q = #amqqueue{durable     = Durable}})    -> Durable;
i(auto_delete, #q{q = #amqqueue{auto_delete = AutoDelete}}) -> AutoDelete;
i(arguments,   #q{q = #amqqueue{arguments   = Arguments}})  -> Arguments;
i(pid, _) ->
    self();
i(owner_pid, #q{q = #amqqueue{exclusive_owner = none}}) ->
    '';
i(owner_pid, #q{q = #amqqueue{exclusive_owner = ExclusiveOwner}}) ->
    ExclusiveOwner;
i(policy,    #q{q = #amqqueue{name = Name}}) ->
    {ok, Q} = rabbit_amqqueue:lookup(Name),
    case rabbit_policy:name(Q) of
        none   -> '';
        Policy -> Policy
    end;
i(exclusive_consumer_pid, #q{exclusive_consumer = none}) ->
    '';
i(exclusive_consumer_pid, #q{exclusive_consumer = {ChPid, _ConsumerTag}}) ->
    ChPid;
i(exclusive_consumer_tag, #q{exclusive_consumer = none}) ->
    '';
i(exclusive_consumer_tag, #q{exclusive_consumer = {_ChPid, ConsumerTag}}) ->
    ConsumerTag;
i(messages_ready, #q{backing_queue_state = BQS, backing_queue = BQ}) ->
    BQ:len(BQS);
i(messages_unacknowledged, _) ->
    lists:sum([sets:size(C#cr.acktags) || C <- all_ch_record()]);
i(messages, State) ->
    lists:sum([i(Item, State) || Item <- [messages_ready,
                                          messages_unacknowledged]]);
i(consumers, _) ->
    consumer_count();
i(active_consumers, _) ->
    active_consumer_count();
i(memory, _) ->
    {memory, M} = process_info(self(), memory),
    M;
i(slave_pids, #q{q = #amqqueue{name = Name}}) ->
    {ok, Q = #amqqueue{slave_pids = SPids}} =
        rabbit_amqqueue:lookup(Name),
    case rabbit_mirror_queue_misc:is_mirrored(Q) of
        false -> '';
        true  -> SPids
    end;
i(synchronised_slave_pids, #q{q = #amqqueue{name = Name}}) ->
    {ok, Q = #amqqueue{sync_slave_pids = SSPids}} =
        rabbit_amqqueue:lookup(Name),
    case rabbit_mirror_queue_misc:is_mirrored(Q) of
        false -> '';
        true  -> SSPids
    end;
i(status, #q{status = Status}) ->
    Status;
i(backing_queue_status, #q{backing_queue_state = BQS, backing_queue = BQ}) ->
    BQ:status(BQS);
i(Item, _) ->
    throw({bad_argument, Item}).

consumers(#q{active_consumers = ActiveConsumers}) ->
    lists:foldl(fun (C, Acc) -> consumers(C#cr.blocked_consumers, Acc) end,
                consumers(ActiveConsumers, []), all_ch_record()).

consumers(Consumers, Acc) ->
    rabbit_misc:queue_fold(
      fun ({ChPid, #consumer{tag = CTag, ack_required = AckRequired}}, Acc1) ->
              [{ChPid, CTag, AckRequired} | Acc1]
      end, Acc, Consumers).

emit_stats(State) ->
    emit_stats(State, []).

emit_stats(State, Extra) ->
    rabbit_event:notify(queue_stats, Extra ++ infos(?STATISTICS_KEYS, State)).

emit_consumer_created(ChPid, ConsumerTag, Exclusive, AckRequired, QName) ->
    rabbit_event:notify(consumer_created,
                        [{consumer_tag, ConsumerTag},
                         {exclusive,    Exclusive},
                         {ack_required, AckRequired},
                         {channel,      ChPid},
                         {queue,        QName}]).

emit_consumer_deleted(ChPid, ConsumerTag, QName) ->
    rabbit_event:notify(consumer_deleted,
                        [{consumer_tag, ConsumerTag},
                         {channel,      ChPid},
                         {queue,        QName}]).

%%----------------------------------------------------------------------------

prioritise_call(Msg, _From, _State) ->
    case Msg of
        info                                 -> 9;
        {info, _Items}                       -> 9;
        consumers                            -> 9;
        stat                                 -> 7;
        _                                    -> 0
    end.

prioritise_cast(Msg, _State) ->
    case Msg of
        delete_immediately                   -> 8;
        {set_ram_duration_target, _Duration} -> 8;
        {set_maximum_since_use, _Age}        -> 8;
        {run_backing_queue, _Mod, _Fun}      -> 6;
        _                                    -> 0
    end.

prioritise_info(Msg, #q{q = #amqqueue{exclusive_owner = DownPid}}) ->
    case Msg of
        {'DOWN', _, process, DownPid, _}     -> 8;
        update_ram_duration                  -> 8;
        maybe_expire                         -> 8;
        drop_expired                         -> 8;
        emit_stats                           -> 7;
        sync_timeout                         -> 6;
        _                                    -> 0
    end.

handle_call(_, _, State = #q{delayed_stop = DS}) when DS =/= undefined ->
    noreply(State);

handle_call({init, Recover}, From,
            State = #q{q = #amqqueue{exclusive_owner = none}}) ->
    declare(Recover, From, State);

handle_call({init, Recover}, From,
            State = #q{q = #amqqueue{exclusive_owner = Owner}}) ->
    case rabbit_misc:is_process_alive(Owner) of
        true  -> erlang:monitor(process, Owner),
                 declare(Recover, From, State);
        false -> #q{backing_queue = BQ, backing_queue_state = undefined,
                    q = #amqqueue{name = QName} = Q} = State,
                 gen_server2:reply(From, not_found),
                 case Recover of
                     new -> rabbit_log:warning(
                              "Queue ~p exclusive owner went away~n", [QName]);
                     _   -> ok
                 end,
                 BQS = bq_init(BQ, Q, Recover),
                 %% Rely on terminate to delete the queue.
                 {stop, normal, State#q{backing_queue_state = BQS}}
    end;

handle_call(info, _From, State) ->
    reply(infos(?INFO_KEYS, State), State);

handle_call({info, Items}, _From, State) ->
    try
        reply({ok, infos(Items, State)}, State)
    catch Error -> reply({error, Error}, State)
    end;

handle_call(consumers, _From, State) ->
    reply(consumers(State), State);

handle_call({deliver, Delivery, Delivered}, From, State) ->
    %% Synchronous, "mandatory" deliver mode.
    gen_server2:reply(From, ok),
    noreply(deliver_or_enqueue(Delivery, Delivered, State));

handle_call({notify_down, ChPid}, From, State) ->
    %% we want to do this synchronously, so that auto_deleted queues
    %% are no longer visible by the time we send a response to the
    %% client.  The queue is ultimately deleted in terminate/2; if we
    %% return stop with a reply, terminate/2 will be called by
    %% gen_server2 *before* the reply is sent. FIXME: in case of a
    %% delayed stop the reply is sent earlier.
    case handle_ch_down(ChPid, State) of
        {ok, State1}   -> reply(ok, State1);
        {stop, State1} -> stop(From, ok, State1)
    end;

handle_call({basic_get, ChPid, NoAck}, _From,
            State = #q{q = #amqqueue{name = QName}}) ->
    AckRequired = not NoAck,
    State1 = ensure_expiry_timer(State),
    case fetch(AckRequired, drop_expired_msgs(State1)) of
        {empty, State2} ->
            reply(empty, State2);
        {{Message, IsDelivered, AckTag}, State2} ->
            State3 = #q{backing_queue = BQ, backing_queue_state = BQS} =
                case AckRequired of
                    true  -> C = #cr{acktags = ChAckTags} = ch_record(ChPid),
                             ChAckTags1 = sets:add_element(AckTag, ChAckTags),
                             update_ch_record(C#cr{acktags = ChAckTags1}),
                             State2;
                    false -> State2
                end,
            Msg = {QName, self(), AckTag, IsDelivered, Message},
            reply({ok, BQ:len(BQS), Msg}, State3)
    end;

handle_call({basic_consume, NoAck, ChPid, Limiter,
             ConsumerTag, ExclusiveConsume, OkMsg},
            _From, State = #q{exclusive_consumer = Holder}) ->
    case check_exclusive_access(Holder, ExclusiveConsume, State) of
        in_use ->
            reply({error, exclusive_consume_unavailable}, State);
        ok ->
            C = ch_record(ChPid),
            C1 = update_consumer_count(C#cr{limiter = Limiter}, +1),
            Consumer = #consumer{tag = ConsumerTag,
                                 ack_required = not NoAck},
            ExclusiveConsumer = if ExclusiveConsume -> {ChPid, ConsumerTag};
                                   true             -> Holder
                                end,
            State1 = State#q{has_had_consumers = true,
                             exclusive_consumer = ExclusiveConsumer},
            ok = maybe_send_reply(ChPid, OkMsg),
            E = {ChPid, Consumer},
            State2 =
                case is_ch_blocked(C1) of
                    true  -> block_consumer(C1, E),
                             State1;
                    false -> update_ch_record(C1),
                             AC1 = queue:in(E, State1#q.active_consumers),
                             run_message_queue(State1#q{active_consumers = AC1})
                end,
            emit_consumer_created(ChPid, ConsumerTag, ExclusiveConsume,
                                  not NoAck, qname(State2)),
            reply(ok, State2)
    end;

handle_call({basic_cancel, ChPid, ConsumerTag, OkMsg}, From,
            State = #q{exclusive_consumer = Holder}) ->
    ok = maybe_send_reply(ChPid, OkMsg),
    case lookup_ch(ChPid) of
        not_found ->
            reply(ok, State);
        C = #cr{blocked_consumers = Blocked} ->
            emit_consumer_deleted(ChPid, ConsumerTag, qname(State)),
            Blocked1 = remove_consumer(ChPid, ConsumerTag, Blocked),
            update_consumer_count(C#cr{blocked_consumers = Blocked1}, -1),
            State1 = State#q{
                       exclusive_consumer = case Holder of
                                                {ChPid, ConsumerTag} -> none;
                                                _                    -> Holder
                                            end,
                       active_consumers   = remove_consumer(
                                              ChPid, ConsumerTag,
                                              State#q.active_consumers)},
            case should_auto_delete(State1) of
                false -> reply(ok, ensure_expiry_timer(State1));
                true  -> stop(From, ok, State1)
            end
    end;

handle_call(stat, _From, State) ->
    State1 = #q{backing_queue = BQ, backing_queue_state = BQS} =
        drop_expired_msgs(ensure_expiry_timer(State)),
    reply({ok, BQ:len(BQS), active_consumer_count()}, State1);

handle_call({delete, IfUnused, IfEmpty}, From,
            State = #q{backing_queue_state = BQS, backing_queue = BQ}) ->
    IsEmpty  = BQ:is_empty(BQS),
    IsUnused = is_unused(State),
    if
        IfEmpty  and not(IsEmpty)  -> reply({error, not_empty}, State);
        IfUnused and not(IsUnused) -> reply({error,    in_use}, State);
        true                       -> stop(From, {ok, BQ:len(BQS)}, State)
    end;

handle_call(purge, _From, State = #q{backing_queue       = BQ,
                                     backing_queue_state = BQS}) ->
    {Count, BQS1} = BQ:purge(BQS),
    reply({ok, Count}, State#q{backing_queue_state = BQS1});

handle_call({requeue, AckTags, ChPid}, From, State) ->
    gen_server2:reply(From, ok),
    noreply(requeue(AckTags, ChPid, State));

handle_call(sync_mirrors, _From,
            State = #q{backing_queue       = rabbit_mirror_queue_master = BQ,
                       backing_queue_state = BQS}) ->
    S = fun(BQSN) -> State#q{backing_queue_state = BQSN} end,
    HandleInfo = fun (Status) ->
                         receive {'$gen_call', From, {info, Items}} ->
                                 Infos = infos(Items, State#q{status = Status}),
                                 gen_server2:reply(From, {ok, Infos})
                         after 0 ->
                                 ok
                         end
                 end,
    EmitStats = fun (Status) ->
                        rabbit_event:if_enabled(
                          State, #q.stats_timer,
                          fun() -> emit_stats(State#q{status = Status}) end)
                end,
    case BQ:depth(BQS) - BQ:len(BQS) of
        0 -> case rabbit_mirror_queue_master:sync_mirrors(
                    HandleInfo, EmitStats, BQS) of
                 {ok, BQS1}           -> reply(ok, S(BQS1));
                 {stop, Reason, BQS1} -> {stop, Reason, S(BQS1)}
             end;
        _ -> reply({error, pending_acks}, State)
    end;

handle_call(sync_mirrors, _From, State) ->
    reply({error, not_mirrored}, State);

%% By definition if we get this message here we do not have to do anything.
handle_call(cancel_sync_mirrors, _From, State) ->
    reply({error, not_syncing}, State);

handle_call(force_event_refresh, _From,
            State = #q{exclusive_consumer = Exclusive}) ->
    rabbit_event:notify(queue_created, infos(?CREATION_EVENT_KEYS, State)),
    QName = qname(State),
    case Exclusive of
        none       -> [emit_consumer_created(
                         Ch, CTag, false, AckRequired, QName) ||
                          {Ch, CTag, AckRequired} <- consumers(State)];
        {Ch, CTag} -> [{Ch, CTag, AckRequired}] = consumers(State),
                      emit_consumer_created(Ch, CTag, true, AckRequired, QName)
    end,
    reply(ok, State).

handle_cast({confirm, MsgSeqNos, QPid}, State = #q{unconfirmed = UC}) ->
    {MsgSeqNoAckTags, UC1} = dtree:take(MsgSeqNos, QPid, UC),
    State1 = case dtree:is_defined(QPid, UC1) of
                 false -> QMons = State#q.queue_monitors,
                          State#q{queue_monitors = pmon:demonitor(QPid, QMons)};
                 true  -> State
             end,
    cleanup_after_confirm([AckTag || {_MsgSeqNo, AckTag} <- MsgSeqNoAckTags],
                          State1#q{unconfirmed = UC1});

handle_cast(_, State = #q{delayed_stop = DS}) when DS =/= undefined ->
    noreply(State);

handle_cast({run_backing_queue, Mod, Fun},
            State = #q{backing_queue = BQ, backing_queue_state = BQS}) ->
    noreply(run_message_queue(
              State#q{backing_queue_state = BQ:invoke(Mod, Fun, BQS)}));

handle_cast({deliver, Delivery = #delivery{sender = Sender}, Delivered, Flow},
            State = #q{senders = Senders}) ->
    %% Asynchronous, non-"mandatory" deliver mode.
    Senders1 = case Flow of
                   flow   -> credit_flow:ack(Sender),
                             pmon:monitor(Sender, Senders);
                   noflow -> Senders
               end,
    State1 = State#q{senders = Senders1},
    noreply(deliver_or_enqueue(Delivery, Delivered, State1));

handle_cast({ack, AckTags, ChPid}, State) ->
    noreply(ack(AckTags, ChPid, State));

handle_cast({reject, AckTags, true, ChPid}, State) ->
    noreply(requeue(AckTags, ChPid, State));

handle_cast({reject, AckTags, false, ChPid}, State = #q{dlx = undefined}) ->
    noreply(ack(AckTags, ChPid, State));

handle_cast({reject, AckTags, false, ChPid}, State) ->
    DLXFun = dead_letter_fun(rejected),
    noreply(subtract_acks(
              ChPid, AckTags, State,
              fun (State1 = #q{backing_queue       = BQ,
                               backing_queue_state = BQS}) ->
                      {ok, BQS1} = BQ:ackfold(
                                     fun (M, A, ok) -> DLXFun([{M, A}]) end,
                                     ok, BQS, AckTags),
                      State1#q{backing_queue_state = BQS1}
              end));

handle_cast(delete_immediately, State) ->
    stop(State);

handle_cast({unblock, ChPid}, State) ->
    noreply(
      possibly_unblock(State, ChPid,
                       fun (C) -> C#cr{is_limit_active = false} end));

handle_cast({notify_sent, ChPid, Credit}, State) ->
    noreply(
      possibly_unblock(State, ChPid,
                       fun (C = #cr{unsent_message_count = Count}) ->
                               C#cr{unsent_message_count = Count - Credit}
                       end));

handle_cast({limit, ChPid, Limiter}, State) ->
    noreply(
      possibly_unblock(
        State, ChPid,
        fun (C = #cr{consumer_count  = ConsumerCount,
                     limiter         = OldLimiter,
                     is_limit_active = OldLimited}) ->
                case (ConsumerCount =/= 0 andalso
                      not rabbit_limiter:is_enabled(OldLimiter)) of
                    true  -> ok = rabbit_limiter:register(Limiter, self());
                    false -> ok
                end,
                Limited = OldLimited andalso rabbit_limiter:is_enabled(Limiter),
                C#cr{limiter = Limiter, is_limit_active = Limited}
        end));

handle_cast({flush, ChPid}, State) ->
    ok = rabbit_channel:flushed(ChPid, self()),
    noreply(State);

handle_cast({set_ram_duration_target, Duration},
            State = #q{backing_queue = BQ, backing_queue_state = BQS}) ->
    BQS1 = BQ:set_ram_duration_target(Duration, BQS),
    noreply(State#q{backing_queue_state = BQS1});

handle_cast({set_maximum_since_use, Age}, State) ->
    ok = file_handle_cache:set_maximum_since_use(Age),
    noreply(State);

handle_cast({dead_letter, Msgs, Reason}, State = #q{dlx = XName}) ->
    case rabbit_exchange:lookup(XName) of
        {ok, X} ->
            {AckImmediately, State2} =
                lists:foldl(
                  fun({Msg, AckTag},
                      {Acks, State1 = #q{publish_seqno  = SeqNo,
                                         unconfirmed    = UC,
                                         queue_monitors = QMons}}) ->
                          case dead_letter_publish(Msg, Reason, X, State1) of
                              []    -> {[AckTag | Acks], State1};
                              QPids -> UC1 = dtree:insert(
                                               SeqNo, QPids, AckTag, UC),
                                       QMons1 = pmon:monitor_all(QPids, QMons),
                                       {Acks,
                                        State1#q{publish_seqno  = SeqNo + 1,
                                                 unconfirmed    = UC1,
                                                 queue_monitors = QMons1}}
                          end
                  end, {[], State}, Msgs),
            cleanup_after_confirm(AckImmediately, State2);
        {error, not_found} ->
            cleanup_after_confirm([AckTag || {_, AckTag} <- Msgs], State)
    end;

handle_cast(start_mirroring, State = #q{backing_queue       = BQ,
					backing_queue_state = BQS}) ->
    %% lookup again to get policy for init_with_existing_bq
    {ok, Q} = rabbit_amqqueue:lookup(qname(State)),
    true = BQ =/= rabbit_mirror_queue_master, %% assertion
    BQ1 = rabbit_mirror_queue_master,
    BQS1 = BQ1:init_with_existing_bq(Q, BQ, BQS),
    noreply(State#q{backing_queue       = BQ1,
		    backing_queue_state = BQS1});

handle_cast(stop_mirroring, State = #q{backing_queue       = BQ,
				       backing_queue_state = BQS}) ->
    BQ = rabbit_mirror_queue_master, %% assertion
    {BQ1, BQS1} = BQ:stop_mirroring(BQS),
    noreply(State#q{backing_queue       = BQ1,
		    backing_queue_state = BQS1});

handle_cast(wake_up, State) ->
    noreply(State).

%% We need to not ignore this as we need to remove outstanding
%% confirms due to queue death.
handle_info({'DOWN', _MonitorRef, process, DownPid, Reason},
            State = #q{delayed_stop = DS}) when DS =/= undefined ->
    handle_queue_down(DownPid, Reason, State);

handle_info(_, State = #q{delayed_stop = DS}) when DS =/= undefined ->
    noreply(State);

handle_info(maybe_expire, State) ->
    case is_unused(State) of
        true  -> stop(State);
        false -> noreply(ensure_expiry_timer(State))
    end;

handle_info(drop_expired, State) ->
    noreply(drop_expired_msgs(State#q{ttl_timer_ref = undefined}));

handle_info(emit_stats, State) ->
    emit_stats(State),
    %% Don't call noreply/1, we don't want to set timers
    {State1, Timeout} = next_state(rabbit_event:reset_stats_timer(
                                     State, #q.stats_timer)),
    {noreply, State1, Timeout};

handle_info({'DOWN', _MonitorRef, process, DownPid, _Reason},
            State = #q{q = #amqqueue{exclusive_owner = DownPid}}) ->
    %% Exclusively owned queues must disappear with their owner.  In
    %% the case of clean shutdown we delete the queue synchronously in
    %% the reader - although not required by the spec this seems to
    %% match what people expect (see bug 21824). However we need this
    %% monitor-and-async- delete in case the connection goes away
    %% unexpectedly.
    stop(State);

handle_info({'DOWN', _MonitorRef, process, DownPid, Reason}, State) ->
    case handle_ch_down(DownPid, State) of
        {ok, State1}   -> handle_queue_down(DownPid, Reason, State1);
        {stop, State1} -> stop(State1)
    end;

handle_info(update_ram_duration, State = #q{backing_queue = BQ,
                                            backing_queue_state = BQS}) ->
    {RamDuration, BQS1} = BQ:ram_duration(BQS),
    DesiredDuration =
        rabbit_memory_monitor:report_ram_duration(self(), RamDuration),
    BQS2 = BQ:set_ram_duration_target(DesiredDuration, BQS1),
    %% Don't call noreply/1, we don't want to set timers
    {State1, Timeout} = next_state(State#q{rate_timer_ref      = undefined,
                                           backing_queue_state = BQS2}),
    {noreply, State1, Timeout};

handle_info(sync_timeout, State) ->
    noreply(backing_queue_timeout(State#q{sync_timer_ref = undefined}));

handle_info(timeout, State) ->
    noreply(backing_queue_timeout(State));

handle_info({'EXIT', _Pid, Reason}, State) ->
    {stop, Reason, State};

handle_info({bump_credit, Msg}, State) ->
    credit_flow:handle_bump_msg(Msg),
    noreply(State);

handle_info(Info, State) ->
    {stop, {unhandled_info, Info}, State}.

handle_pre_hibernate(State = #q{backing_queue_state = undefined}) ->
    {hibernate, State};
handle_pre_hibernate(State = #q{backing_queue = BQ,
                                backing_queue_state = BQS}) ->
    {RamDuration, BQS1} = BQ:ram_duration(BQS),
    DesiredDuration =
        rabbit_memory_monitor:report_ram_duration(self(), RamDuration),
    BQS2 = BQ:set_ram_duration_target(DesiredDuration, BQS1),
    BQS3 = BQ:handle_pre_hibernate(BQS2),
    rabbit_event:if_enabled(
      State, #q.stats_timer,
      fun () -> emit_stats(State, [{idle_since, now()}]) end),
    State1 = rabbit_event:stop_stats_timer(State#q{backing_queue_state = BQS3},
                                           #q.stats_timer),
    {hibernate, stop_rate_timer(State1)}.

format_message_queue(Opt, MQ) -> rabbit_misc:format_message_queue(Opt, MQ).

log_cycle_once(Queues) ->
    Key = {queue_cycle, Queues},
    case get(Key) of
        true      -> ok;
        undefined -> rabbit_log:warning(
                       "Message dropped. Dead-letter queues cycle detected" ++
                       ": ~p~nThis cycle will NOT be reported again.~n",
                       [Queues]),
                     put(Key, true)
    end.<|MERGE_RESOLUTION|>--- conflicted
+++ resolved
@@ -122,31 +122,7 @@
 
 init(Q) ->
     process_flag(trap_exit, true),
-<<<<<<< HEAD
-    State = #q{q                   = Q#amqqueue{pid = self()},
-               exclusive_consumer  = none,
-               has_had_consumers   = false,
-               backing_queue       = undefined,
-               backing_queue_state = undefined,
-               active_consumers    = queue:new(),
-               expires             = undefined,
-               sync_timer_ref      = undefined,
-               rate_timer_ref      = undefined,
-               expiry_timer_ref    = undefined,
-               ttl                 = undefined,
-               senders             = pmon:new(),
-               dlx                 = undefined,
-               dlx_routing_key     = undefined,
-               publish_seqno       = 1,
-               unconfirmed         = dtree:empty(),
-               delayed_stop        = undefined,
-               queue_monitors      = pmon:new(),
-               msg_id_to_channel   = gb_trees:empty(),
-               status              = running},
-    {ok, rabbit_event:init_stats_timer(State, #q.stats_timer), hibernate,
-=======
     {ok, init_state(Q#amqqueue{pid = self()}), hibernate,
->>>>>>> d6376fbd
      {backoff, ?HIBERNATE_AFTER_MIN, ?HIBERNATE_AFTER_MIN, ?DESIRED_HIBERNATE}}.
 
 init_with_backing_queue_state(Q = #amqqueue{exclusive_owner = Owner}, BQ, BQS,
@@ -175,17 +151,9 @@
                publish_seqno       = 1,
                unconfirmed         = dtree:empty(),
                queue_monitors      = pmon:new(),
-<<<<<<< HEAD
-               msg_id_to_channel   = MTC,
+               msg_id_to_channel   = gb_trees:empty(),
                status              = running},
-    State1 = process_args(rabbit_event:init_stats_timer(State, #q.stats_timer)),
-    lists:foldl(fun (Delivery, StateN) ->
-                        deliver_or_enqueue(Delivery, true, StateN)
-                end, State1, Deliveries).
-=======
-               msg_id_to_channel   = gb_trees:empty()},
     rabbit_event:init_stats_timer(State, #q.stats_timer).
->>>>>>> d6376fbd
 
 terminate(shutdown = R,      State = #q{backing_queue = BQ}) ->
     terminate_shutdown(fun (BQS) -> BQ:terminate(R, BQS) end, State);
