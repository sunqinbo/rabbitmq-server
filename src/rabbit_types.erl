%%   The contents of this file are subject to the Mozilla Public License
%%   Version 1.1 (the "License"); you may not use this file except in
%%   compliance with the License. You may obtain a copy of the License at
%%   http://www.mozilla.org/MPL/
%%
%%   Software distributed under the License is distributed on an "AS IS"
%%   basis, WITHOUT WARRANTY OF ANY KIND, either express or implied. See the
%%   License for the specific language governing rights and limitations
%%   under the License.
%%
%%   The Original Code is RabbitMQ.
%%
%%   The Initial Developers of the Original Code are LShift Ltd,
%%   Cohesive Financial Technologies LLC, and Rabbit Technologies Ltd.
%%
%%   Portions created before 22-Nov-2008 00:00:00 GMT by LShift Ltd,
%%   Cohesive Financial Technologies LLC, or Rabbit Technologies Ltd
%%   are Copyright (C) 2007-2008 LShift Ltd, Cohesive Financial
%%   Technologies LLC, and Rabbit Technologies Ltd.
%%
%%   Portions created by LShift Ltd are Copyright (C) 2007-2010 LShift
%%   Ltd. Portions created by Cohesive Financial Technologies LLC are
%%   Copyright (C) 2007-2010 Cohesive Financial Technologies
%%   LLC. Portions created by Rabbit Technologies Ltd are Copyright
%%   (C) 2007-2010 Rabbit Technologies Ltd.
%%
%%   All Rights Reserved.
%%
%%   Contributor(s): ______________________________________.
%%

-module(rabbit_types).

-include("rabbit.hrl").

-ifdef(use_specs).

-export_type([txn/0, maybe/1, info/0, info_key/0, message/0, basic_message/0,
              delivery/0, content/0, decoded_content/0, undecoded_content/0,
              unencoded_content/0, encoded_content/0, vhost/0, ctag/0,
              amqp_error/0, r/1, r2/2, r3/3, ssl_socket/0, listener/0,
<<<<<<< HEAD
              binding/0, amqqueue/0, exchange/0, connection/0, protocol/0,
              user/0, error/1, ok_or_error/1, ok_or_error2/2, ok/1]).
=======
              binding/0, amqqueue/0, exchange/0, connection/0, user/0,
              error/1, ok_or_error/1, ok_or_error2/2, ok/1,
              channel_exit/0, connection_exit/0]).

-type(channel_exit() :: no_return()).
-type(connection_exit() :: no_return()).
>>>>>>> a6d94f91

-type(maybe(T) :: T | 'none').
-type(vhost() :: binary()).
-type(ctag() :: binary()).

%% TODO: make this more precise by tying specific class_ids to
%% specific properties
-type(undecoded_content() ::
      #content{class_id              :: rabbit_framing:amqp_class_id(),
               properties            :: 'none',
               properties_bin        :: binary(),
               payload_fragments_rev :: [binary()]} |
      #content{class_id              :: rabbit_framing:amqp_class_id(),
               properties            :: rabbit_framing:amqp_property_record(),
               properties_bin        :: 'none',
               payload_fragments_rev :: [binary()]}).
-type(unencoded_content() :: undecoded_content()).
-type(decoded_content() ::
      #content{class_id              :: rabbit_framing:amqp_class_id(),
               properties            :: rabbit_framing:amqp_property_record(),
               properties_bin        :: maybe(binary()),
               payload_fragments_rev :: [binary()]}).
-type(encoded_content() ::
      #content{class_id       :: rabbit_framing:amqp_class_id(),
               properties     :: maybe(rabbit_framing:amqp_property_record()),
               properties_bin        :: binary(),
               payload_fragments_rev :: [binary()]}).
-type(content() :: undecoded_content() | decoded_content()).
-type(basic_message() ::
      #basic_message{exchange_name  :: rabbit_exchange:name(),
                     routing_key    :: rabbit_router:routing_key(),
                     content        :: content(),
                     guid           :: rabbit_guid:guid(),
                     is_persistent  :: boolean()}).
-type(message() :: basic_message()).
-type(delivery() ::
      #delivery{mandatory :: boolean(),
                immediate :: boolean(),
                txn       :: maybe(txn()),
                sender    :: pid(),
                message   :: message()}).

%% this is really an abstract type, but dialyzer does not support them
-type(txn() :: rabbit_guid:guid()).

-type(info_key() :: atom()).
-type(info() :: {info_key(), any()}).

-type(amqp_error() ::
      #amqp_error{name        :: rabbit_framing:amqp_exception(),
                  explanation :: string(),
                  method      :: rabbit_framing:amqp_method_name()}).

-type(r(Kind) ::
        r2(vhost(), Kind)).
-type(r2(VirtualHost, Kind) ::
        r3(VirtualHost, Kind, rabbit_misc:resource_name())).
-type(r3(VirtualHost, Kind, Name) ::
        #resource{virtual_host :: VirtualHost,
                  kind         :: Kind,
                  name         :: Name}).

-type(ssl_socket() :: #ssl_socket{}).

-type(listener() ::
      #listener{node     :: node(),
                protocol :: atom(),
                host     :: rabbit_networking:hostname(),
                port     :: rabbit_networking:ip_port()}).

-type(binding() ::
      #binding{exchange_name    :: rabbit_exchange:name(),
               queue_name       :: rabbit_amqqueue:name(),
               key              :: rabbit_exchange:binding_key()}).

-type(amqqueue() ::
      #amqqueue{name            :: rabbit_amqqueue:name(),
                durable         :: boolean(),
                auto_delete     :: boolean(),
                exclusive_owner :: rabbit_types:maybe(pid()),
                arguments       :: rabbit_framing:amqp_table(),
                pid             :: rabbit_types:maybe(pid())}).

-type(exchange() ::
      #exchange{name        :: rabbit_exchange:name(),
                type        :: rabbit_exchange:type(),
                durable     :: boolean(),
                auto_delete :: boolean(),
                arguments   :: rabbit_framing:amqp_table()}).

-type(connection() :: pid()).

-type(protocol() :: atom()).

-type(user() ::
      #user{username :: rabbit_access_control:username(),
            password :: rabbit_access_control:password()}).

-type(ok(A) :: {'ok', A}).
-type(error(A) :: {'error', A}).
-type(ok_or_error(A) :: 'ok' | error(A)).
-type(ok_or_error2(A, B) :: ok(A) | error(B)).

-endif. % use_specs<|MERGE_RESOLUTION|>--- conflicted
+++ resolved
@@ -39,17 +39,12 @@
               delivery/0, content/0, decoded_content/0, undecoded_content/0,
               unencoded_content/0, encoded_content/0, vhost/0, ctag/0,
               amqp_error/0, r/1, r2/2, r3/3, ssl_socket/0, listener/0,
-<<<<<<< HEAD
               binding/0, amqqueue/0, exchange/0, connection/0, protocol/0,
-              user/0, error/1, ok_or_error/1, ok_or_error2/2, ok/1]).
-=======
-              binding/0, amqqueue/0, exchange/0, connection/0, user/0,
-              error/1, ok_or_error/1, ok_or_error2/2, ok/1,
+              user/0, error/1, ok_or_error/1, ok_or_error2/2, ok/1,
               channel_exit/0, connection_exit/0]).
 
 -type(channel_exit() :: no_return()).
 -type(connection_exit() :: no_return()).
->>>>>>> a6d94f91
 
 -type(maybe(T) :: T | 'none').
 -type(vhost() :: binary()).
