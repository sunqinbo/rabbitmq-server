--- conflicted
+++ resolved
@@ -348,15 +348,9 @@
     exec "${ERL_DIR}erl" +B \
         -boot "${CLEAN_BOOT_FILE}" \
         -noinput -noshell -hidden -smp enable \
-<<<<<<< HEAD
         $RABBITMQ_CTL_ERL_ARGS \
         -kernel inet_dist_listen_min "$RABBITMQ_CTL_DIST_PORT_MIN" \
         -kernel inet_dist_listen_max "$RABBITMQ_CTL_DIST_PORT_MAX" \
-=======
-        ${RABBITMQ_CTL_ERL_ARGS} \
-        -kernel inet_dist_listen_min $RABBITMQ_CTL_DIST_PORT_MIN \
-        -kernel inet_dist_listen_max $RABBITMQ_CTL_DIST_PORT_MAX \
->>>>>>> 20f02c87
         -sasl errlog_type error \
         -mnesia dir "\"${RABBITMQ_MNESIA_DIR}\"" \
         -nodename "$RABBITMQ_NODENAME" \
